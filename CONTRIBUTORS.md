# Contributors

We contributors to Daytona:

* License all our contributions to the project under the Apache License, Version 2.0
* Have the legal rights to license our contributions ourselves, or get permission to license them from our employers, clients, or others who may have them
* Add our names and GitHub handles to this CONTRIBUTORS.md file to create a permanent record that users, distributors, and other contributors can all rely on:

-----------
* Vedran Jukic (@vedranjukic)
* Ivan Burazin (@ivan-burazin)
* Chad Metcalf (@metcalfc)
* Toma Puljak (@tpuljak)
* Nikola Balic (@nkkko)
* Goran Draganic (@gdraganic)
* Ivan Dagelić (@idagelic)
* Fabjan Vučina (@fabjanvucina)
* Neo (@neo773)
* Ezhil Shanmugham (@ezhil56x)
<<<<<<< HEAD
* Vineeth Kumar (@vineeth-vk11)
=======
* Tarun Chauhan (@tarunrajput)
* Deepak gupta (@guptadeepak8)
>>>>>>> 3e7d0652
<|MERGE_RESOLUTION|>--- conflicted
+++ resolved
@@ -17,9 +17,6 @@
 * Fabjan Vučina (@fabjanvucina)
 * Neo (@neo773)
 * Ezhil Shanmugham (@ezhil56x)
-<<<<<<< HEAD
-* Vineeth Kumar (@vineeth-vk11)
-=======
 * Tarun Chauhan (@tarunrajput)
 * Deepak gupta (@guptadeepak8)
->>>>>>> 3e7d0652
+* Vineeth Kumar (@vineeth-vk11)