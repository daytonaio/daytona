--- conflicted
+++ resolved
@@ -29,8 +29,5 @@
 * Sara Lucija Dragicevic (@saralucijad)
 * Ante Projić (@aprojic)
 * Bruno Grbavac (@brunogrbavac)
-<<<<<<< HEAD
-* Ivan Novak (@inovak)
-=======
 * Mo Jaafar (@mojafa)
->>>>>>> 9c14fba7
+* Ivan Novak (@inovak)