--- conflicted
+++ resolved
@@ -17,8 +17,5 @@
 * Fabjan Vučina (@fabjanvucina)
 * Neo (@neo773)
 * Ezhil Shanmugham (@ezhil56x)
-<<<<<<< HEAD
-* Deepak gupta (@guptadeepak8)
-=======
 * Tarun Chauhan (@tarunrajput)
->>>>>>> 54fe44b4
+* Deepak gupta (@guptadeepak8)