# Contributors

We contributors to Daytona:

* License all our contributions to the project under the Apache License, Version 2.0
* Have the legal rights to license our contributions ourselves, or get permission to license them from our employers, clients, or others who may have them
* Add our names and GitHub handles to this CONTRIBUTORS.md file to create a permanent record that users, distributors, and other contributors can all rely on:

-----------
* Ivan Burazin (@ivan-burazin)
* Chad Metcalf (@metcalfc)
* Toma Puljak (@tpuljak)
* Nikola Balic (@nkkko)
* Goran Draganic (@gdraganic)
<<<<<<< HEAD
* Neo (@neo773)
=======
* Ivan Dagelić (@idagelic)
>>>>>>> ac03a617
<|MERGE_RESOLUTION|>--- conflicted
+++ resolved
@@ -12,8 +12,5 @@
 * Toma Puljak (@tpuljak)
 * Nikola Balic (@nkkko)
 * Goran Draganic (@gdraganic)
-<<<<<<< HEAD
-* Neo (@neo773)
-=======
 * Ivan Dagelić (@idagelic)
->>>>>>> ac03a617
+* * Neo (@neo773)