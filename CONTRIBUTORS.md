# Contributors

We contributors to Daytona:

* License all our contributions to the project under the Apache License, Version 2.0
* Have the legal rights to license our contributions ourselves, or get permission to license them from our employers, clients, or others who may have them
* Signoff on our commits with the Developer Certificate of Origin (DCO) Version 1.1 (https://developercertificate.org/)
* Previously we added our names and GitHub handles to this CONTRIBUTORS.md file. We leave these names here to record the commits that came before.

-----------
* Vedran Jukic (@vedranjukic)
* Ivan Burazin (@ivan-burazin)
* Chad Metcalf (@metcalfc)
* Toma Puljak (@tpuljak)
* Nikola Balic (@nkkko)
* Goran Draganic (@gdraganic)
* Ivan Dagelić (@idagelic)
* Fabjan Vučina (@fabjanvucina)
* Neo (@neo773)
* Ezhil Shanmugham (@ezhil56x)
* Tarun Chauhan (@tarunrajput)
* Deepak gupta (@guptadeepak8)
* Vineeth Kumar (@vineeth-vk11)
* Jay Kumar (@35C4n0r)
* Twac (@Twacqwq)
* Mirko Dzaja (@MDzaja)
* Luke Bryant (@LDavidBryant)
* Marijan Cipcic (@marijancip123)
* Sara Lucija Dragicevic (@saralucijad)
* Ante Projić (@aprojic)
<<<<<<< HEAD
* Bruno Grbavac (@brunogrbavac)
* Juraj Štefanić (@stefanicjuraj)
=======
* Ivan Kunjasic (@IvanKunjasic)
* Bruno Grbavac (@brunogrbavac)
* Mo Jaafar (@mojafa)
* Ivan Novak (@inovak)
* Nikola Radisic (@radisicc)
* Andre Johnson (@andrejohnson2)
>>>>>>> 57347d07
<|MERGE_RESOLUTION|>--- conflicted
+++ resolved
@@ -28,14 +28,11 @@
 * Marijan Cipcic (@marijancip123)
 * Sara Lucija Dragicevic (@saralucijad)
 * Ante Projić (@aprojic)
-<<<<<<< HEAD
 * Bruno Grbavac (@brunogrbavac)
 * Juraj Štefanić (@stefanicjuraj)
-=======
 * Ivan Kunjasic (@IvanKunjasic)
 * Bruno Grbavac (@brunogrbavac)
 * Mo Jaafar (@mojafa)
 * Ivan Novak (@inovak)
 * Nikola Radisic (@radisicc)
-* Andre Johnson (@andrejohnson2)
->>>>>>> 57347d07
+* Andre Johnson (@andrejohnson2)