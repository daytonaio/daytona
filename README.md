--- conflicted
+++ resolved
@@ -59,13 +59,8 @@
 # Install Daytona into ~/bin or ~/.local/bin (you may need to add one of these to your PATH first)
 curl -sf -L https://download.daytona.io/daytona/get-server.sh | bash
 
-<<<<<<< HEAD
 # OR if you want to install Daytona to /usr/local/bin or /opt/bin
-curl -sf -L https://download.daytona.io/daytona/get-server.sh | sudo bash
-=======
-# OR if you want to install Daytona to /usr/loca/bin or /opt/bin
 # curl -sf -L https://download.daytona.io/daytona/get-server.sh | sudo bash
->>>>>>> 7e52eb23
 
 # Start Daytona server
 daytona server
