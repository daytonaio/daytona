/*
 * Copyright 2025 Daytona Platforms Inc.
 * SPDX-License-Identifier: AGPL-3.0
 */

import { ApiKeyList } from '@daytonaio/api-client'
import {
  ColumnDef,
  flexRender,
  getCoreRowModel,
  getPaginationRowModel,
  getSortedRowModel,
  SortingState,
  useReactTable,
} from '@tanstack/react-table'
import { TableHeader, TableRow, TableHead, TableBody, TableCell, Table } from './ui/table'
import { Button } from './ui/button'
import { useState } from 'react'
import {
  Dialog,
  DialogClose,
  DialogContent,
  DialogDescription,
  DialogFooter,
  DialogHeader,
  DialogTitle,
  DialogTrigger,
} from './ui/dialog'
import { Tooltip, TooltipContent, TooltipProvider, TooltipTrigger } from './ui/tooltip'
import { Pagination } from './Pagination'
import { Loader2 } from 'lucide-react'
<<<<<<< HEAD
import { useTableSorting } from '@/hooks/useTableSorting'
=======
import { DEFAULT_PAGE_SIZE } from '@/constants/Pagination'
>>>>>>> 04602d5d

interface DataTableProps {
  data: ApiKeyList[]
  loading: boolean
  loadingKeys: Record<string, boolean>
  onRevoke: (keyName: string) => void
}

export function ApiKeyTable({ data, loading, loadingKeys, onRevoke }: DataTableProps) {
  const [sorting, setSorting] = useTableSorting('api-keys')
  const columns = getColumns({ onRevoke, loadingKeys })
  const table = useReactTable({
    data,
    columns,
    getCoreRowModel: getCoreRowModel(),
    getPaginationRowModel: getPaginationRowModel(),
    onSortingChange: setSorting,
    getSortedRowModel: getSortedRowModel(),
    state: {
      sorting,
    },
    initialState: {
      pagination: {
        pageSize: DEFAULT_PAGE_SIZE,
      },
    },
  })

  return (
    <div>
      <div className="rounded-md border">
        <Table>
          <TableHeader>
            {table.getHeaderGroups().map((headerGroup) => (
              <TableRow key={headerGroup.id}>
                {headerGroup.headers.map((header) => {
                  return (
                    <TableHead key={header.id}>
                      {header.isPlaceholder ? null : flexRender(header.column.columnDef.header, header.getContext())}
                    </TableHead>
                  )
                })}
              </TableRow>
            ))}
          </TableHeader>
          <TableBody>
            {loading ? (
              <TableRow>
                <TableCell colSpan={columns.length} className="h-24 text-center">
                  Loading...
                </TableCell>
              </TableRow>
            ) : table.getRowModel().rows?.length ? (
              table.getRowModel().rows.map((row) => (
                <TableRow
                  key={row.id}
                  data-state={row.getIsSelected() && 'selected'}
                  className={`${loadingKeys[row.original.name] ? 'opacity-50 pointer-events-none' : ''}`}
                >
                  {row.getVisibleCells().map((cell) => (
                    <TableCell key={cell.id}>{flexRender(cell.column.columnDef.cell, cell.getContext())}</TableCell>
                  ))}
                </TableRow>
              ))
            ) : (
              !loading && (
                <TableRow>
                  <TableCell colSpan={columns.length} className="h-24 text-center">
                    No results.
                  </TableCell>
                </TableRow>
              )
            )}
          </TableBody>
        </Table>
      </div>
      <Pagination table={table} className="mt-4" />
    </div>
  )
}

const getColumns = ({
  onRevoke,
  loadingKeys,
}: {
  onRevoke: (keyName: string) => void
  loadingKeys: Record<string, boolean>
}): ColumnDef<ApiKeyList>[] => {
  const columns: ColumnDef<ApiKeyList>[] = [
    {
      accessorKey: 'name',
      header: 'Name',
    },
    {
      accessorKey: 'value',
      header: 'Key',
    },
    {
      accessorKey: 'permissions',
      header: () => {
        return <div className="max-w-md px-3">Permissions</div>
      },
      cell: ({ row }) => {
        const permissions = row.original.permissions.join(', ')
        return (
          <TooltipProvider>
            <Tooltip>
              <TooltipTrigger>
                <div className="truncate max-w-md px-3 cursor-text">{permissions || '-'}</div>
              </TooltipTrigger>
              {permissions && (
                <TooltipContent>
                  <p className="max-w-[300px]">{permissions}</p>
                </TooltipContent>
              )}
            </Tooltip>
          </TooltipProvider>
        )
      },
    },
    {
      accessorKey: 'createdAt',
      header: 'Created',
      cell: ({ row }) => {
        return new Date(row.original.createdAt).toLocaleDateString()
      },
    },
    {
      id: 'actions',
      header: () => {
        return <div className="px-4">Actions</div>
      },
      cell: ({ row }) => {
        const isLoading = loadingKeys[row.original.name]

        return (
          <Dialog>
            <DialogTrigger asChild>
              <Button variant="ghost" size="icon" disabled={isLoading} className="w-20" title="Revoke Key">
                {isLoading ? <Loader2 className="h-4 w-4 animate-spin" /> : 'Revoke'}
              </Button>
            </DialogTrigger>
            <DialogContent>
              <DialogHeader>
                <DialogTitle>Confirm Key Revocation</DialogTitle>
                <DialogDescription>
                  Are you absolutely sure? This action cannot be undone. This will permanently delete this API key.
                </DialogDescription>
              </DialogHeader>
              <DialogFooter>
                <DialogClose asChild>
                  <Button type="button" variant="secondary">
                    Close
                  </Button>
                </DialogClose>
                <DialogClose asChild>
                  <Button variant="destructive" onClick={() => onRevoke(row.original.name)}>
                    Revoke
                  </Button>
                </DialogClose>
              </DialogFooter>
            </DialogContent>
          </Dialog>
        )
      },
    },
  ]

  return columns
}<|MERGE_RESOLUTION|>--- conflicted
+++ resolved
@@ -29,11 +29,7 @@
 import { Tooltip, TooltipContent, TooltipProvider, TooltipTrigger } from './ui/tooltip'
 import { Pagination } from './Pagination'
 import { Loader2 } from 'lucide-react'
-<<<<<<< HEAD
 import { useTableSorting } from '@/hooks/useTableSorting'
-=======
-import { DEFAULT_PAGE_SIZE } from '@/constants/Pagination'
->>>>>>> 04602d5d
 
 interface DataTableProps {
   data: ApiKeyList[]
