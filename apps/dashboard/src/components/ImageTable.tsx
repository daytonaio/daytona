/*
 * Copyright 2025 Daytona Platforms Inc.
 * SPDX-License-Identifier: AGPL-3.0
 */

import {
  ColumnDef,
  flexRender,
  getCoreRowModel,
  getSortedRowModel,
  useReactTable,
  SortingState,
} from '@tanstack/react-table'
import { ImageDto, ImageState, OrganizationRolePermissionsEnum } from '@daytonaio/api-client'
import { useMemo, useState } from 'react'
import { Button } from './ui/button'
import { Table, TableHeader, TableRow, TableHead, TableBody, TableCell } from './ui/table'
import { Checkbox } from './ui/checkbox'
import { Pagination } from './Pagination'
import { TooltipProvider, Tooltip, TooltipContent, TooltipTrigger } from './ui/tooltip'
import { DebouncedInput } from './DebouncedInput'
import { AlertTriangle, ArrowDown, ArrowUp, ArrowUpDown, CheckCircle, MoreHorizontal, Timer } from 'lucide-react'
import {
  DropdownMenu,
  DropdownMenuContent,
  DropdownMenuItem,
  DropdownMenuSeparator,
  DropdownMenuTrigger,
} from './ui/dropdown-menu'
import { Popover, PopoverContent, PopoverTrigger } from './ui/popover'
import { useSelectedOrganization } from '@/hooks/useSelectedOrganization'

interface ImageTableProps {
  data: ImageDto[]
  loading: boolean
  loadingImages: Record<string, boolean>
  onDelete: (image: ImageDto) => void
  onBulkDelete: (ids: string[]) => void
  onToggleEnabled: (image: ImageDto, enabled: boolean) => void
  pagination: {
    pageIndex: number
    pageSize: number
  }
  pageCount: number
  onPaginationChange: (pagination: { pageIndex: number; pageSize: number }) => void
}

<<<<<<< HEAD
export function ImageTable({ data, loading, loadingImages, onDelete, onBulkDelete, onToggleEnabled }: ImageTableProps) {
=======
export function ImageTable({
  data,
  loading,
  loadingImages,
  onDelete,
  onToggleEnabled,
  pagination,
  pageCount,
  onPaginationChange,
}: DataTableProps) {
>>>>>>> d27bf33d
  const { authenticatedUserHasPermission } = useSelectedOrganization()

  const writePermitted = useMemo(
    () => authenticatedUserHasPermission(OrganizationRolePermissionsEnum.WRITE_IMAGES),
    [authenticatedUserHasPermission],
  )
  const deletePermitted = useMemo(
    () => authenticatedUserHasPermission(OrganizationRolePermissionsEnum.DELETE_IMAGES),
    [authenticatedUserHasPermission],
  )

  const [sorting, setSorting] = useState<SortingState>([])
  const [filterValue, setFilterValue] = useState<string | number>('')
  const [bulkDeleteDialog, setBulkDeleteDialog] = useState(false)

  const columns = useMemo(
    () => getColumns({ onDelete, onToggleEnabled, loadingImages, writePermitted, deletePermitted }),
    [onDelete, onToggleEnabled, loadingImages, writePermitted, deletePermitted],
  )

  const table = useReactTable({
    data,
    columns,
    getCoreRowModel: getCoreRowModel(),
<<<<<<< HEAD
    getSortedRowModel: getSortedRowModel(),
    getPaginationRowModel: getPaginationRowModel(),
    enableRowSelection: true,
    state: { sorting },
    onSortingChange: setSorting,
=======
    onSortingChange: setSorting,
    getSortedRowModel: getSortedRowModel(),
    manualPagination: true,
    pageCount: pageCount || 1,
    onPaginationChange: pagination
      ? (updater) => {
          const newPagination = typeof updater === 'function' ? updater(table.getState().pagination) : updater
          onPaginationChange(newPagination)
        }
      : undefined,
    state: {
      sorting,
      pagination: {
        pageIndex: pagination?.pageIndex || 0,
        pageSize: pagination?.pageSize || 10,
      },
    },
>>>>>>> d27bf33d
    getRowId: (row) => row.id,
  })

  const selectedIds = table.getSelectedRowModel().rows.map((r) => r.original.id)

  return (
    <div>
      <div className="flex items-center mb-4">
        <DebouncedInput
          value={filterValue}
          onChange={setFilterValue}
          placeholder="Search images..."
          className="max-w-sm mr-4"
        />
      </div>

      <div className="rounded-md border">
        <Table>
          <TableHeader>
            {table.getHeaderGroups().map((headerGroup) => (
              <TableRow key={headerGroup.id}>
                {headerGroup.headers.map((header) => (
                  <TableHead key={header.id}>
                    {header.isPlaceholder ? null : flexRender(header.column.columnDef.header, header.getContext())}
                  </TableHead>
                ))}
              </TableRow>
            ))}
          </TableHeader>
          <TableBody>
            {loading ? (
              <TableRow>
                <TableCell colSpan={columns.length} className="h-24 text-center">
                  Loading...
                </TableCell>
              </TableRow>
            ) : table.getRowModel().rows.length ? (
              table.getRowModel().rows.map((row) => (
                <TableRow
                  key={row.id}
                  data-state={row.getIsSelected() && 'selected'}
                  className={`${loadingImages[row.original.id] || row.original.state === ImageState.REMOVING ? 'opacity-50 pointer-events-none' : ''}`}
                >
                  {row.getVisibleCells().map((cell) => (
                    <TableCell key={cell.id}>{flexRender(cell.column.columnDef.cell, cell.getContext())}</TableCell>
                  ))}
                </TableRow>
              ))
            ) : (
              <TableRow>
                <TableCell colSpan={columns.length} className="h-24 text-center">
                  No images found.
                </TableCell>
              </TableRow>
            )}
          </TableBody>
        </Table>
      </div>

      <div className="flex items-center justify-between py-4">
        {selectedIds.length > 0 && (
          <Popover open={bulkDeleteDialog} onOpenChange={setBulkDeleteDialog}>
            <PopoverTrigger>
              <Button variant="destructive" size="sm">
                Bulk Delete ({selectedIds.length})
              </Button>
            </PopoverTrigger>
            <PopoverContent className="space-y-4">
              <p>Are you sure you want to delete {selectedIds.length} image(s)?</p>
              <div className="flex gap-2">
                <Button
                  variant="destructive"
                  onClick={() => {
                    onBulkDelete(selectedIds)
                    setBulkDeleteDialog(false)
                  }}
                >
                  Delete
                </Button>
                <Button variant="outline" onClick={() => setBulkDeleteDialog(false)}>
                  Cancel
                </Button>
              </div>
            </PopoverContent>
          </Popover>
        )}
        <Pagination table={table} />
      </div>
    </div>
  )
}

const getColumns = ({
  onDelete,
  onToggleEnabled,
  loadingImages,
  writePermitted,
  deletePermitted,
}: {
  onDelete: (image: ImageDto) => void
  onToggleEnabled: (image: ImageDto, enabled: boolean) => void
  loadingImages: Record<string, boolean>
  writePermitted: boolean
  deletePermitted: boolean
}): ColumnDef<ImageDto>[] => [
  {
    id: 'select',
    header: ({ table }) => (
      <Checkbox
        checked={table.getIsAllRowsSelected()}
        onCheckedChange={(value) => table.toggleAllRowsSelected(!!value)}
        aria-label="Select all"
      />
    ),
    cell: ({ row }) => (
      <Checkbox
        checked={row.getIsSelected()}
        onCheckedChange={(value) => row.toggleSelected(!!value)}
        aria-label="Select row"
      />
    ),
  },
  {
    accessorKey: 'name',
    header: ({ column }) => <SortableHeader column={column} title="Name" />,
  },
  {
    accessorKey: 'state',
    header: ({ column }) => <SortableHeader column={column} title="State" />,
    cell: ({ row }) => {
      const image = row.original
      const color = getStateColor(image.state)

      if (image.state === ImageState.ERROR && image.errorReason) {
        return (
          <TooltipProvider>
            <Tooltip>
              <TooltipTrigger>
                <div className={`flex items-center gap-2 ${color}`}>
                  {getStateIcon(image.state)} {getStateLabel(image.state)}
                </div>
              </TooltipTrigger>
              <TooltipContent>{image.errorReason}</TooltipContent>
            </Tooltip>
          </TooltipProvider>
        )
      }

      return (
        <div className={`flex items-center gap-2 ${color}`}>
          {getStateIcon(image.state)} {getStateLabel(image.state)}
        </div>
      )
    },
  },
  {
    accessorKey: 'size',
    header: ({ column }) => <SortableHeader column={column} title="Size" />,
    cell: ({ row }) => {
      const size = row.original.size
      return size ? `${(size * 1024).toFixed(2)} MB` : '-'
    },
  },
  {
    accessorKey: 'createdAt',
    header: ({ column }) => <SortableHeader column={column} title="Created" />,
    cell: ({ row }) => new Date(row.original.createdAt).toLocaleDateString(),
  },
  {
    accessorKey: 'lastUsedAt',
    header: ({ column }) => <SortableHeader column={column} title="Last Used" />,
    cell: ({ row }) => (row.original.lastUsedAt ? new Date(row.original.lastUsedAt).toLocaleDateString() : '-'),
  },
  {
    id: 'actions',
    cell: ({ row }) => {
      const image = row.original
      if (!writePermitted && !deletePermitted) return null

      return (
        <DropdownMenu>
          <DropdownMenuTrigger asChild>
            <Button variant="ghost" className="h-8 w-8 p-0">
              <MoreHorizontal className="h-4 w-4" />
            </Button>
          </DropdownMenuTrigger>
          <DropdownMenuContent align="end">
            {writePermitted && (
              <DropdownMenuItem
                onClick={() => onToggleEnabled(image, !image.enabled)}
                disabled={loadingImages[image.id]}
              >
                {image.enabled ? 'Disable' : 'Enable'}
              </DropdownMenuItem>
            )}
            {deletePermitted && (
              <>
                <DropdownMenuSeparator />
                <DropdownMenuItem
                  onClick={() => onDelete(image)}
                  className="text-red-600 dark:text-red-400"
                  disabled={loadingImages[image.id]}
                >
                  Delete
                </DropdownMenuItem>
              </>
            )}
          </DropdownMenuContent>
        </DropdownMenu>
      )
    },
  },
]

const SortableHeader = ({ column, title }: { column: any; title: string }) => (
  <Button
    variant="ghost"
    onClick={() => column.toggleSorting(column.getIsSorted() === 'asc')}
    className="px-2 hover:bg-muted/50"
  >
    {title}
    {{
      asc: <ArrowUp className="ml-2 h-4 w-4" />,
      desc: <ArrowDown className="ml-2 h-4 w-4" />,
    }[column.getIsSorted() as string] || <ArrowUpDown className="ml-2 h-4 w-4" />}
  </Button>
)

const getStateIcon = (state: ImageState) => {
  switch (state) {
    case ImageState.ACTIVE:
      return <CheckCircle className="w-4 h-4 flex-shrink-0" />
    case ImageState.ERROR:
      return <AlertTriangle className="w-4 h-4 flex-shrink-0" />
    default:
      return <Timer className="w-4 h-4 flex-shrink-0" />
  }
}

const getStateColor = (state: ImageState) => {
  switch (state) {
    case ImageState.ACTIVE:
      return 'text-green-500'
    case ImageState.ERROR:
      return 'text-red-500'
    default:
      return 'text-gray-600 dark:text-gray-400'
  }
}

const getStateLabel = (state: ImageState) => {
  if (state === ImageState.REMOVING) return 'Deleting'
  return state
    .split('_')
    .map((w) => w.charAt(0).toUpperCase() + w.slice(1).toLowerCase())
    .join(' ')
}<|MERGE_RESOLUTION|>--- conflicted
+++ resolved
@@ -45,20 +45,19 @@
   onPaginationChange: (pagination: { pageIndex: number; pageSize: number }) => void
 }
 
-<<<<<<< HEAD
-export function ImageTable({ data, loading, loadingImages, onDelete, onBulkDelete, onToggleEnabled }: ImageTableProps) {
-=======
+
 export function ImageTable({
   data,
   loading,
   loadingImages,
   onDelete,
+  onBulkDelete,
   onToggleEnabled,
   pagination,
   pageCount,
   onPaginationChange,
 }: DataTableProps) {
->>>>>>> d27bf33d
+
   const { authenticatedUserHasPermission } = useSelectedOrganization()
 
   const writePermitted = useMemo(
@@ -83,13 +82,7 @@
     data,
     columns,
     getCoreRowModel: getCoreRowModel(),
-<<<<<<< HEAD
-    getSortedRowModel: getSortedRowModel(),
-    getPaginationRowModel: getPaginationRowModel(),
-    enableRowSelection: true,
-    state: { sorting },
-    onSortingChange: setSorting,
-=======
+
     onSortingChange: setSorting,
     getSortedRowModel: getSortedRowModel(),
     manualPagination: true,
@@ -107,7 +100,7 @@
         pageSize: pagination?.pageSize || 10,
       },
     },
->>>>>>> d27bf33d
+
     getRowId: (row) => row.id,
   })
 
