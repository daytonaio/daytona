/*
 * Copyright 2025 Daytona Platforms Inc.
 * SPDX-License-Identifier: AGPL-3.0
 */

import { DockerRegistry, OrganizationRolePermissionsEnum } from '@daytonaio/api-client'
import {
  ColumnDef,
  flexRender,
  getCoreRowModel,
  getPaginationRowModel,
  getSortedRowModel,
  SortingState,
  useReactTable,
} from '@tanstack/react-table'
import { TableHeader, TableRow, TableHead, TableBody, TableCell, Table } from './ui/table'
import { Button } from './ui/button'
import { useMemo, useState } from 'react'
import { Select, SelectContent, SelectItem, SelectTrigger, SelectValue } from './ui/select'
import { Pencil, MoreHorizontal, Loader2 } from 'lucide-react'
import {
  DropdownMenu,
  DropdownMenuContent,
  DropdownMenuItem,
  DropdownMenuSeparator,
  DropdownMenuTrigger,
} from './ui/dropdown-menu'
import { DialogTrigger } from './ui/dialog'
import { Pagination } from './Pagination'
import { useSelectedOrganization } from '@/hooks/useSelectedOrganization'
<<<<<<< HEAD
import { useTableSorting } from '@/hooks/useTableSorting'
=======
import { DEFAULT_PAGE_SIZE } from '@/constants/Pagination'
>>>>>>> 04602d5d

interface DataTableProps {
  data: DockerRegistry[]
  loading: boolean
  onDelete: (id: string) => void
  onEdit: (registry: DockerRegistry) => void
}

export function RegistryTable({ data, loading, onDelete, onEdit }: DataTableProps) {
  const { authenticatedUserHasPermission } = useSelectedOrganization()

  const writePermitted = useMemo(
    () => authenticatedUserHasPermission(OrganizationRolePermissionsEnum.WRITE_REGISTRIES),
    [authenticatedUserHasPermission],
  )

  const deletePermitted = useMemo(
    () => authenticatedUserHasPermission(OrganizationRolePermissionsEnum.DELETE_REGISTRIES),
    [authenticatedUserHasPermission],
  )

  const [sorting, setSorting] = useTableSorting('registries')
  const columns = getColumns({ onDelete, onEdit, loading, writePermitted, deletePermitted })
  const table = useReactTable({
    data,
    columns,
    getCoreRowModel: getCoreRowModel(),
    getPaginationRowModel: getPaginationRowModel(),
    onSortingChange: setSorting,
    getSortedRowModel: getSortedRowModel(),
    state: {
      sorting,
    },
    initialState: {
      pagination: {
        pageSize: DEFAULT_PAGE_SIZE,
      },
    },
  })

  return (
    <div>
      <div className="rounded-md border">
        <Table>
          <TableHeader>
            {table.getHeaderGroups().map((headerGroup) => (
              <TableRow key={headerGroup.id}>
                {headerGroup.headers.map((header) => {
                  return (
                    <TableHead key={header.id}>
                      {header.isPlaceholder ? null : flexRender(header.column.columnDef.header, header.getContext())}
                    </TableHead>
                  )
                })}
              </TableRow>
            ))}
          </TableHeader>
          <TableBody>
            {loading ? (
              <TableRow>
                <TableCell colSpan={columns.length} className="h-24 text-center">
                  Loading...
                </TableCell>
              </TableRow>
            ) : table.getRowModel().rows?.length ? (
              table.getRowModel().rows.map((row) => (
                <TableRow key={row.id} data-state={row.getIsSelected() && 'selected'}>
                  {row.getVisibleCells().map((cell) => (
                    <TableCell key={cell.id}>{flexRender(cell.column.columnDef.cell, cell.getContext())}</TableCell>
                  ))}
                </TableRow>
              ))
            ) : (
              !loading && (
                <TableRow>
                  <TableCell colSpan={columns.length} className="h-24 text-center">
                    No results.
                  </TableCell>
                </TableRow>
              )
            )}
          </TableBody>
        </Table>
      </div>
      <Pagination table={table} className="mt-4" />
    </div>
  )
}

const getColumns = ({
  onDelete,
  onEdit,
  loading,
  writePermitted,
  deletePermitted,
}: {
  onDelete: (id: string) => void
  onEdit: (registry: DockerRegistry) => void
  loading: boolean
  writePermitted: boolean
  deletePermitted: boolean
}): ColumnDef<DockerRegistry>[] => {
  const columns: ColumnDef<DockerRegistry>[] = [
    {
      accessorKey: 'name',
      header: 'Name',
    },
    {
      accessorKey: 'url',
      header: 'URL',
    },
    {
      accessorKey: 'project',
      header: 'Project',
    },
    {
      accessorKey: 'username',
      header: 'Username',
    },
    {
      id: 'actions',
      cell: ({ row }) => {
        if (!writePermitted && !deletePermitted) {
          return null
        }

        return (
          <DropdownMenu>
            <DropdownMenuTrigger asChild>
              <Button variant="ghost" className="h-8 w-8 p-0">
                <span className="sr-only">Open menu</span>
                <MoreHorizontal className="h-4 w-4" />
              </Button>
            </DropdownMenuTrigger>

            <DropdownMenuContent align="end">
              {writePermitted && (
                <DialogTrigger asChild>
                  <DropdownMenuItem onClick={() => onEdit(row.original)} className="cursor-pointer" disabled={loading}>
                    Edit
                  </DropdownMenuItem>
                </DialogTrigger>
              )}
              {deletePermitted && (
                <>
                  <DropdownMenuSeparator />
                  <DropdownMenuItem
                    className="cursor-pointer text-red-600 dark:text-red-400"
                    disabled={loading}
                    onClick={() => onDelete(row.original.id)}
                  >
                    Delete
                  </DropdownMenuItem>
                </>
              )}
            </DropdownMenuContent>
          </DropdownMenu>
        )
      },
    },
  ]

  return columns
}<|MERGE_RESOLUTION|>--- conflicted
+++ resolved
@@ -28,11 +28,8 @@
 import { DialogTrigger } from './ui/dialog'
 import { Pagination } from './Pagination'
 import { useSelectedOrganization } from '@/hooks/useSelectedOrganization'
-<<<<<<< HEAD
 import { useTableSorting } from '@/hooks/useTableSorting'
-=======
-import { DEFAULT_PAGE_SIZE } from '@/constants/Pagination'
->>>>>>> 04602d5d
+
 
 interface DataTableProps {
   data: DockerRegistry[]
