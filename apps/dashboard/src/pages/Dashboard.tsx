--- conflicted
+++ resolved
@@ -11,13 +11,10 @@
 import { Toaster } from '@/components/ui/sonner'
 import { useSelectedOrganization } from '@/hooks/useSelectedOrganization'
 import { VerifyEmailDialog } from '@/components/VerifyEmailDialog'
-<<<<<<< HEAD
 import { TableSortingProvider } from '@/providers/TableSortingProvider'
-=======
 import { AnnouncementBanner } from '@/components/AnnouncementBanner'
 import { LocalStorageKey } from '@/enums/LocalStorageKey'
 import { cn } from '@/lib/utils'
->>>>>>> 696134a1
 
 const Dashboard: React.FC = () => {
   const { selectedOrganization } = useSelectedOrganization()
@@ -59,7 +56,6 @@
 
   return (
     <div className="relative w-full">
-<<<<<<< HEAD
       <SidebarProvider>
         <TableSortingProvider>
           <Sidebar />
@@ -70,7 +66,6 @@
           <Toaster />
           <VerifyEmailDialog open={showVerifyEmailDialog} onOpenChange={setShowVerifyEmailDialog} />
         </TableSortingProvider>
-=======
       {isBannerVisible && bannerText && (
         <AnnouncementBanner text={bannerText} onDismiss={handleDismissBanner} learnMoreUrl={bannerLearnMoreUrl} />
       )}
@@ -82,7 +77,6 @@
         </div>
         <Toaster />
         <VerifyEmailDialog open={showVerifyEmailDialog} onOpenChange={setShowVerifyEmailDialog} />
->>>>>>> 696134a1
       </SidebarProvider>
     </div>
   )
