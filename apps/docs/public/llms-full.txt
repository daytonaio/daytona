--- conflicted
+++ resolved
@@ -1,9 +1,5 @@
 # Daytona Documentation v0.0.0-dev
-<<<<<<< HEAD
-# Generated on: 2025-07-07
-=======
 # Generated on: 2025-07-11
->>>>>>> 7acae564
 
 
 title: API Keys
