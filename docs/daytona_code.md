--- conflicted
+++ resolved
@@ -9,13 +9,9 @@
 ### Options
 
 ```
-<<<<<<< HEAD
-  -i, --ide string   Specify the IDE (vscode, browser, cursor, ssh, jupyter, clion, goland, intellij, phpstorm, pycharm, rider, rubymine, webstorm)
-  -y, --yes          Automatically confirm any prompts
-=======
   -a, --auto-start   Automatically start the project if it is not running
   -i, --ide string   Specify the IDE (vscode, browser, cursor, ssh, clion, goland, intellij, phpstorm, pycharm, rider, rubymine, webstorm)
->>>>>>> 1cd83f48
+  -y, --yes          Automatically confirm any prompts
 ```
 
 ### Options inherited from parent commands
