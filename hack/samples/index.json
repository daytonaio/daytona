--- conflicted
+++ resolved
@@ -315,14 +315,13 @@
     "gitUrl": "https://github.com/daytonaio/sample-nuxtjs-quote-generator"
   },
   {
-<<<<<<< HEAD
     "name": "React.js - Progify",
     "description": "Progrify is an AI-powered online code editor designed to revolutionize how people learn and write code.",
     "gitUrl": "https://github.com/daytonaio/sample-ai-editor-progify"
-=======
+  },
+  {
     "name": "Sample Next.js Nexus Framework",
     "description": "Nexus is a modern Next.js frontend framework powered by Daytona, designed for rapid development, scalability, and performance. It delivers responsive, user-friendly interfaces for dynamic web applications.",
     "gitUrl": "https://github.com/daytonaio/sample-nextjs-nexus-framework"
->>>>>>> 84f86614
   }
 ]