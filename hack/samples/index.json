--- conflicted
+++ resolved
@@ -1,19 +1,12 @@
 [
   {
-<<<<<<< HEAD
-      "name": "Ada",
-      "description": "Develop Ada based applications. Includes appropriate runtime args, Ada, common tools, extensions, and dependencies.",
-      "gitUrl": "https://github.com/daytonaio/sample-ada"
-  },
-  {
-      "name": "Alpine",
-      "description": "Simple Alpine container with Git installed.",
-      "gitUrl": "https://github.com/daytonaio/sample-alpine"
-=======
+    "name": "Ada",
+    "description": "Develop Ada based applications. Includes appropriate runtime args, Ada, common tools, extensions, and dependencies.",
+    "gitUrl": "https://github.com/daytonaio/sample-ada"
+  },
     "name": "Alpine",
     "description": "Simple Alpine container with Git installed.",
     "gitUrl": "https://github.com/daytonaio/sample-alpine"
->>>>>>> 6f764e68
   },
   {
     "name": "Modern Restaurant",
@@ -41,25 +34,19 @@
     "gitUrl": "https://github.com/Prince94201/target"
   },
   {
-<<<<<<< HEAD
-      "name": "COBOL",
-      "description": "Develop COBOL based applications. Includes appropriate runtime args, COBOL, common tools, extensions, and dependencies.",
-      "gitUrl": "https://github.com/daytonaio/sample-cobol"
-  },
-  {
-      "name": "Fortran",
-      "description": "Develop Fortran based applications. Includes appropriate runtime args, Fortran, common tools, extensions, and dependencies.",
-      "gitUrl": "https://github.com/daytonaio/sample-fortran"
-  },
-  {
-      "name": "Go",
-      "description": "Develop Go based applications. Includes appropriate runtime args, Go, common tools, extensions, and dependencies.",
-      "gitUrl": "https://github.com/daytonaio/sample-go"
-=======
+    "name": "COBOL",
+    "description": "Develop COBOL based applications. Includes appropriate runtime args, COBOL, common tools, extensions, and dependencies.",
+    "gitUrl": "https://github.com/daytonaio/sample-cobol"
+  },
+  {
+    "name": "Fortran",
+    "description": "Develop Fortran based applications. Includes appropriate runtime args, Fortran, common tools, extensions, and dependencies.",
+    "gitUrl": "https://github.com/daytonaio/sample-fortran"
+  },
+  {
     "name": "Cricket Quira",
     "description": "I developed a comprehensive and interactive website for XYZ Organization, which focuses on conducting cricket tournaments in various formats. This project was built using Vite, Tailwind CSS, React, and Lucide React, creating an engaging user experience with a variety of features tailored to cricket enthusiasts.",
     "gitUrl": "https://github.com/Lavavarshney/cricket-quira.git"
->>>>>>> 6f764e68
   },
   {
     "name": "React node note share webapp",
