--- conflicted
+++ resolved
@@ -325,11 +325,11 @@
     "gitUrl": "https://github.com/daytonaio/sample-nextjs-nexus-framework"
   },
   {
-<<<<<<< HEAD
     "name": "Sample Astro Pet Pilot",
     "description": "Pet Pilot AI is an intelligent chatbot designed to assist pet owners in providing optimal care for their beloved pets.",
     "gitUrl": "https://github.com/daytonaio/sample-astro-pet-pilot"
-=======
+  },
+  {
     "name": "Sample Next.js Sudoku Game",
     "description": "A Sudoku game built with Next.js and TailwindCSS. The game generates Sudoku puzzles of varying difficulties (easy, medium, hard, expert) and allows users to interactively fill in the grid.",
     "gitUrl": "https://github.com/daytonaio/sample-nextjs-sudoku"
@@ -343,6 +343,5 @@
     "name": "Sample Next.js GitHub PR Tracker",
     "description": "An AI-powered tool (using CopilotKit) designed to track your GitHub pull requests across various open-source events like Hacktoberfest, as well as general pull requests.",
     "gitUrl": "https://github.com/daytonaio/sample-nextjs-pr-tracker"
->>>>>>> a7cdfbaf
   }
 ]