[
  {
      "name": "Alpine",
      "description": "Simple Alpine container with Git installed.",
      "gitUrl": "https://github.com/daytonaio/sample-alpine"
  },
  {
      "name": "Debian",
      "description": "Simple Debian container with Git installed.",
      "gitUrl": "https://github.com/daytonaio/sample-debian"
  },
  {
      "name": "Ubuntu",
      "description": "A simple Ubuntu container with Git and other common utilities installed.",
      "gitUrl": "https://github.com/daytonaio/sample-ubuntu"
  },
  {
      "name": "C",
      "description": "Develop C applications on Linux. Includes Debian C/C++ build tools.",
      "gitUrl": "https://github.com/daytonaio/sample-c"
  },
  {
      "name": "C++",
      "description": "Develop C++ applications on Linux. Includes Debian C/C++ build tools.",
      "gitUrl": "https://github.com/daytonaio/sample-cpp"
  },
  {
      "name": "C# (.NET)",
      "description": "Develop C# and .NET based applications. Includes all needed SDKs, extensions, and dependencies.",
      "gitUrl": "https://github.com/daytonaio/sample-dotnet"
  },
  {
      "name": "Go",
      "description": "Develop Go based applications. Includes appropriate runtime args, Go, common tools, extensions, and dependencies.",
      "gitUrl": "https://github.com/daytonaio/sample-go"
  },
  {
      "name": "Java",
      "description": "Develop Java applications. Includes the JDK and Java extensions.",
      "gitUrl": "https://github.com/daytonaio/sample-java"
  },
  {
    "name": "Julia (Genie)",
    "description": "Develop Julia based applications with Genie framework. Includes needed tools, extensions, framework and dependencies.",
    "gitUrl": "https://github.com/daytonaio/sample-julia-genie"
  },
  {
    "name": "Julia",
    "description": "Develop Julia applications. Includes PkgTemplates for package creation and JuliaFormatter for code formatting.",
    "gitUrl": "https://github.com/daytonaio/sample-julia"
  },
  {
    "name": "Kotlin / JetpackCompose - HopeChain",
    "description": "HopeChain is a decentralized donation tracking application built on the Solana blockchain. This project is dedicated to enhancing transparency and accountability in charitable donations, allowing donors to trace their contributions from the initial donation to their final use.",
    "gitUrl": "https://github.com/daytonaio/sample-android-blockchain"
  },
  {
      "name": "PHP",
      "description": "Develop PHP based applications. Includes needed tools, extensions, and dependencies.",
      "gitUrl": "https://github.com/daytonaio/sample-php"
  },
  {
      "name": "Python",
      "description": "Develop Python applications.",
      "gitUrl": "https://github.com/daytonaio/sample-python"
  },
  {
      "name": "Python - AI Recipe Generator",
      "description": "The application allows users to upload image of ingredients, analyzes the image, and provides recipe suggestion.",
      "gitUrl": "https://github.com/daytonaio/sample-python-recipe-generator"
  },
  {
     "name": "Python - Lunku AI",
     "description": "Lunku AI is a Bot. Used in Discord for Image Generation using Pordia AI.",
     "gitUrl": "https://github.com/daytonaio/sample-python-discord-image-generator"
  },
  {
      "name": "Ruby",
      "description": "Develop Ruby based applications. includes everything you need to get up and running.",
      "gitUrl": "https://github.com/daytonaio/sample-ruby"
  },
  {
      "name": "Rust",
      "description": "Develop Rust based applications. Includes appropriate runtime args and everything you need to get up and running.",
      "gitUrl": "https://github.com/daytonaio/sample-rust"
  },
  {
      "name": "Node / TypeScript",
      "description": "Develop Node.js based applications in TypeScript. Includes Node.js, eslint, nvm, yarn, and the TypeScript compiler.",
      "gitUrl": "https://github.com/daytonaio/sample-typescript-node"
  },
  {
      "name": "Next.js - OpenSourceSmith",
      "description": "A platform designed to empower developers by providing curated open-source templates for frontend, backend, and full-stack applications. Built using NextJs, Prisma, Postgres, CopilotKit, ShadCN.",
      "gitUrl": "https://github.com/daytonaio/sample-open-source-smith"
  },
  {
      "name": "Next.js - MindmapCopilot",
      "description": "Mindmap Copilot, a tool that can simplify the mindmap creation with the help of a copilot. Built using NextJs, TypeCcript, CopilotKit, ShadCN, Tailwind.",
      "gitUrl": "https://github.com/daytonaio/sample-mindmap-copilot"
  },
  {
      "name": "Next.js - RecipeGenie",
      "description": "Recipe Genie, an app for exploring delicious recipes, powered by TheMealDB. Built using NextJs, JavaScript, react-shepherd, Tailwind, DaisyUI.",
      "gitUrl": "https://github.com/daytonaio/sample-recipe-genie"
  },
  {
    "name": "React.js - Cropify",
    "description": "Cropify, a fast and user-friendly image cropping tool with features like adjustable crop areas, aspect ratio presets, and instant previews. Built using React.js, Vite, Mantine, and React Easy Crop.",
    "gitUrl": "https://github.com/daytonaio/sample-image-crop"
  },
  {
    "name": "Next.js - Cal Buddy",
    "description": "Cal Buddy, is a smart calendar assistant that helps you schedule, manage, and chat with your calendar. It helps you boost your productivity with AI-powered task management.",
    "gitUrl": "https://github.com/daytonaio/sample-calendar-buddy"
  },
  {
    "name": "React.js - TerraGrow",
    "description": "TerraGrow is an AI-powered app that provides crop recommendations and yield improvement strategies by analyzing environmental factors like soil nutrients, temperature, humidity, and pH. It helps farmers optimize planting decisions for higher yields.",
    "gitUrl": "https://github.com/daytonaio/sample-crops-ml"
  },
  {
    "name": "React.js - AI Text Summarization and Analysis",
    "description": "A beginner-friendly application designed to transform long texts into quick summaries, key insights, and fun mnemonics. It prompts you to enter a text and helps you get the gist of it.",
    "gitUrl": "https://github.com/daytonaio/sample-react-text-AI"
  },
  {
    "name": "Next.js - Video Generation AI",
    "description": "Video Generation AI is designed as a SaaS platform, allowing users to easily create engaging video content for various purposes such as marketing, education, or social media. It uses AI to generate video content based on user inputs.",
    "gitUrl": "https://github.com/daytonaio/sample-video-generator"
  }, 
  {
    "name": "Django - CrisisMonitor",
    "description": "Crisis Monitor is a web application designed to track natural disasters and display information through an interactive dashboard. Built with HTML, CSS, JavaScript, and Django (Python), it features a responsive design for seamless usability.",
    "gitUrl": "https://github.com/daytonaio/sample-django-crisis-monitor"
  },
  {
    "name": "Flask - AI Playlist Generator",
    "description": "A Python-based application that dynamically generates playlists based on the user's emotional state and inputs, using APIs and machine learning techniques.",
    "gitUrl": "https://github.com/daytonaio/sample-python-ai-playlist-generator"
  },
  { 
     "name": "Rust - Actix Web Server", 
     "description": "This is a sample Rust project using Actix-Web, designed to demonstrate a simple and scalable backend web framework.", 
     "gitUrl": "https://github.com/daytonaio/sample-rust-actix" 
  },
  {
    "name": "Next.js - Festigo",
    "description": "Festigo is an event planning and event organizing website that bring guests, vendors and event organizers(the people hosting the event) under a single umbrella.",
    "gitUrl": "https://github.com/daytonaio/sample-nextjs-event-planner"
  },
  {
    "name": "Next.js - Cooperword",
    "description":"The COOPER WORD is a web-based tool designed to help users create, manage, and view events in a calendar format. Built using React, Next.js, and TypeScript, this application provides a user-friendly interface with intuitive functionality for effective event management.",
    "gitUrl":"https://github.com/daytonaio/sample-nextjs-ai-event-manager.git"
  },
  {
      "name": "Python/Flask - ai-code-reviwer",
      "description": "Get the feedback on your code and also can translate it to another programming language",
      "gitUrl": "https://github.com/daytonaio/sample-python-ai-code-review"
  },
  {
      "name": "Python/Streamlit - LinearPredictor",
      "description": "LinearPredictor is an interactive web application designed to help users build and explore simple linear regression models.",
      "gitUrl": "https://github.com/daytonaio/sample-python-linear-predictor"
  },
  {
    "name": "React.js - carecradle",
    "description": "CareCradle is an open-source, generative AI-powered assistant designed to provide comprehensive information, advice, and support for expectant mothers during their pregnancy journey.",
    "gitUrl": "https://github.com/daytonaio/sample-ai-carecradle"
  },
  {
    "name": "React.js - GH-Search",
    "description": "GH-Search is a project built using github's rest api and react that allows us to search and gather information about various github users.",
    "gitUrl": "https://github.com/daytonaio/sample-github-user-search.git"
  },
  {
    "name": "React.js - Ex-con-thrive",
    "description": "Ex-Cons Thrive is a project designed to help formerly incarcerated individuals reintegrate into society by providing job search assistance, legal support, mental health services, and more.",
    "gitUrl": "https://github.com/daytonaio/sample-react-job-assistant"
  },
  {
    "name": "Python/Django - Project Management",
    "description": "Project Managemment transforms the thesis project management system at Tribhuvan University into a dynamic web application using Django, enhancing collaboration and efficiency for all teachers and students.",
    "gitUrl": "https://github.com/daytonaio/sample-django-project-manager"
  },
  {
    "name": "Python/Streamlit - DocBot",
    "description": "DocBot is a Streamlit web application that enables interactive conversations with PDF documents using Gemini AI, providing insightful responses based on the document's content.",
    "gitUrl": "https://github.com/daytonaio/sample-streamlit-ai-document-insights"
  },
  {
    "name": "Python/Flask - CodeChatter",
    "description": "CodeChatter v2 is an advanced Flask-based application that harnesses the power of the Groq API to provide intelligent coding assistance.",
    "gitUrl": "https://github.com/daytonaio/sample-flask-groq-code-assistant"
  },
  {
    "name": "AstroJS + Sanity CMS Blog",
    "description": "A minimalistic blog built using AstroJS and Sanity CMS for content management, showcasing how incredibly developer-friendly it is to create a blog. With added benefits of Daytona",
    "gitUrl": "https://github.com/daytonaio/sample-astro-blog"
  },
  {
    "name": "NextJs/MindsDb - WordWave",
    "description": "A blogging platform that uses AI to help generate content for posts and categorize them into their respective topics.",
    "gitUrl": "https://github.com/daytonaio/sample-nextjs-blogging-app"
  },
  {
    "name": "React.js - effective-scrapper",
    "description": "Effective Scrapper is a web application designed to simplify the job search process for individuals interested in roles within the technology industry.",
    "gitUrl": "https://github.com/daytonaio/sample-js-job-scaper"
  },
  {
    "name": "Bun/Next.js - Therabot",
    "description": "Therabot is a mental health chatbot that provides support and resources for individuals experiencing mental health challenges.",
    "gitUrl": "https://github.com/daytonaio/sample-bun-nextjs-therabot"
  },
  {
    "name": "Go CRUD - Redis",
    "description": "A simple backend HTTP server which does the CRUD (Create, Read, Update, Delete) operation. It uses Chi router for the http connection and Redis for the storage.",
    "gitUrl": "https://github.com/daytonaio/sample-go-crud-redis"
  },
  {
    "name": "Sample Bun Web Server",
    "description": "An HTTP server showcasing routing and template rendering with EJS, powered by Bun, a high-performance JavaScript runtime and toolkit.",
    "gitUrl": "https://github.com/daytonaio/sample-bun-web-server"
  },
  {
    "name": "Python - AskPixie",
    "description": "A Python-powered educational platform leveraging Reflex and Google's Gemini API for domain-specific insights, text and image analysis, and enhanced learning experiences.",
    "gitUrl": "https://github.com/daytonaio/sample-python-ask-pixie"
  },
  {
    "name": "Typescript-Gemini - FitnessAssistant",
    "description": "Fitness Assistant demonstrates how to build a backend application using Node.js, TypeScript, and the Gemini API, and is designed to be used with Daytona. It includes features such as user authentication, get fitness advice, and get nutrition advice.",
    "gitUrl": "https://github.com/daytonaio/sample-typescript-gemini-fitness-assitant"
  },
  {
    "name": "Keyword Density Application",
    "description": "A tool to calculate keyword density from large text / raw html / direct URL.",
    "gitUrl": "https://github.com/daytonaio/sample-laravel-keyword-density"
  },
  {
    "name": "Github User Profile Analyzer",
    "description": "A Next.js application built with TypeScript, Tailwind CSS, and ShadCN, utilizing MetaLLama 3 on AWS Bedrock for insightful GitHub user profile analysis.",
    "gitUrl": "https://github.com/daytonaio/sample-nextjs-github-user-insights"
  },
  {
    "name": "Music Player",
    "description": "A React based lightweight, and responsive music player that lets you enjoy your favorite songs with a clean and modern interface.",
    "gitUrl": "https://github.com/daytonaio/sample-react-music-player"
  },
  {
    "name": "Next.js & Go - Certify",
    "description": "Sample Go/Next.js project for building a Certification System using Soulbound Tokens (SBTs) on the Kalp Blockchain.",
    "gitUrl": "https://github.com/daytonaio/sample-go-nextjs-sbt-blockchain"
  },
  {
    "name": "Next.js & FastAPI - Book Summary Generator",
    "description": "Sample Next.js and FastAPI book summary generator. It uses the Gemini API to generate summaries of books and meilisearch to search for books.",
    "gitUrl": "https://github.com/daytonaio/sample-nextjs-book-summary"
  },
  {
    "name": "ShepherdJS - gotSeed",
    "description": "gotSeed is a web application which lets you to explore a diverse range of plants available at nearby nurseries and gardens 🌿.",
    "gitUrl": "https://github.com/daytonaio/sample-shepherd-js-gotseed"
  },
  {
    "name": "Python Flask - ML Model Deployment - IRIS-C",
    "description": "IRIS-C is a Python Flask project where the iris flower classification model is deployed into a web app. With given lengths and widths of petals and sepals, we can classify a flower into one of the species of the iris flower.",
    "giturl": "https://github.com/daytonaio/sample-python-flask-ml-model-deployment"
  },
  {
    "name": "NextJS & SocketIO - DevOrbit",
    "description": "It's the ultimate space for devs to pair program, share code snips, and work together. Whether you're looking to work on a project, brainstorm ideas, or just have a random chat about your favorite tech, we've has got you covered",
    "gitUrl": "https://github.com/daytonaio/sample-typescript-nextjs-devorbit"
  },
  {
    "name": "React.js & Node - Briefly",
    "description" : "Research companion where you can upload papers and get summaries, and find answers to the relevant questions on the paper",
    "gitUrl" : "https://github.com/daytonaio/sample-react-ai-paper-summary.git"
  },
  {
    "name": "NextJS - Weather-bot",
    "description": "This application provides real-time weather information, including temperature, descriptions, humidity, and wind speed, based on user input.",
    "gitUrl": "https://github.com/daytonaio/sample-nextjs-weather-bot.git"
  },
  {
    "name": "Astro - Restaurant app",
    "description" : "A modern, responsive restaurant website built with Astro.js and TailwindCSS, showcasing a restaurant's menu, team, and story.",
    "gitUrl" : "https://github.com/daytonaio/sample-astro-tailwind-restaurant"
  },
  {
    "name": "Sample Go Web Server",
    "description" : "A simple Go web server using Gorilla Mux and Logrus",
    "gitUrl" : "https://github.com/daytonaio/sample-go-web-server"
  },
  {
    "name": "Sample React Coinbase Connect",
    "description": "A boilerplate for React + Vite + TypeScript + shadcn/ui + CoinBase Wallet SDK project.",
    "gitUrl": "https://github.com/daytonaio/sample-react-coinbase-connect"
  },
  {
    "name": "EJS Thoughts Web App",
    "description": "A web app built using nodejs that allows user to share their thoughts.",
    "gitUrl": "https://github.com/daytonaio/sample-ejs-web-app"
  },
  {
    "name": "Sample JavaScript devbot",
    "description": "An application built using React and Node which aids developer to optimize, explain code",
    "gitUrl": "https://github.com/daytonaio/sample-javascript-devbot"
  },
  {
    "name": "Sample Nuxt.js Quote Generator",
    "description": "Quote Smith is a Nuxt.js app for creating and customizing inspirational quotes. Edit fonts, sizes, and gradients, then generate and download quotes as PNGs for sharing or personal use.",
    "gitUrl": "https://github.com/daytonaio/sample-nuxtjs-quote-generator"
  },
  {
    "name": "React.js - Progify",
    "description": "Progrify is an AI-powered online code editor designed to revolutionize how people learn and write code.",
    "gitUrl": "https://github.com/daytonaio/sample-ai-editor-progify"
  },
  {
    "name": "Sample Next.js Nexus Framework",
    "description": "Nexus is a modern Next.js frontend framework powered by Daytona, designed for rapid development, scalability, and performance. It delivers responsive, user-friendly interfaces for dynamic web applications.",
    "gitUrl": "https://github.com/daytonaio/sample-nextjs-nexus-framework"
  },
  {
<<<<<<< HEAD
    "name": "Sample Next.js GitHub PR Tracker",
    "description": "An AI-powered tool (using CopilotKit) designed to track your GitHub pull requests across various open-source events like Hacktoberfest, as well as general pull requests.",
    "gitUrl": "https://github.com/daytonaio/sample-nextjs-pr-tracker"
=======
    "name": "Sample Next.js Sudoku Game",
    "description": "A Sudoku game built with Next.js and TailwindCSS. The game generates Sudoku puzzles of varying difficulties (easy, medium, hard, expert) and allows users to interactively fill in the grid.",
    "gitUrl": "https://github.com/daytonaio/sample-nextjs-sudoku"
>>>>>>> c3f5ca91
  }
]<|MERGE_RESOLUTION|>--- conflicted
+++ resolved
@@ -325,14 +325,13 @@
     "gitUrl": "https://github.com/daytonaio/sample-nextjs-nexus-framework"
   },
   {
-<<<<<<< HEAD
+    "name": "Sample Next.js Sudoku Game",
+    "description": "A Sudoku game built with Next.js and TailwindCSS. The game generates Sudoku puzzles of varying difficulties (easy, medium, hard, expert) and allows users to interactively fill in the grid.",
+    "gitUrl": "https://github.com/daytonaio/sample-nextjs-sudoku"
+  },
+  {
     "name": "Sample Next.js GitHub PR Tracker",
     "description": "An AI-powered tool (using CopilotKit) designed to track your GitHub pull requests across various open-source events like Hacktoberfest, as well as general pull requests.",
     "gitUrl": "https://github.com/daytonaio/sample-nextjs-pr-tracker"
-=======
-    "name": "Sample Next.js Sudoku Game",
-    "description": "A Sudoku game built with Next.js and TailwindCSS. The game generates Sudoku puzzles of varying difficulties (easy, medium, hard, expert) and allows users to interactively fill in the grid.",
-    "gitUrl": "https://github.com/daytonaio/sample-nextjs-sudoku"
->>>>>>> c3f5ca91
   }
 ]