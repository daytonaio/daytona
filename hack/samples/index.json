[
  {
      "name": "Alpine",
      "description": "Simple Alpine container with Git installed.",
      "gitUrl": "https://github.com/daytonaio/sample-alpine"
  },
  {
      "name": "Debian",
      "description": "Simple Debian container with Git installed.",
      "gitUrl": "https://github.com/daytonaio/sample-debian"
  },
  {
      "name": "Ubuntu",
      "description": "A simple Ubuntu container with Git and other common utilities installed.",
      "gitUrl": "https://github.com/daytonaio/sample-ubuntu"
  },
  {
      "name": "C",
      "description": "Develop C applications on Linux. Includes Debian C/C++ build tools.",
      "gitUrl": "https://github.com/daytonaio/sample-c"
  },
  {
      "name": "C++",
      "description": "Develop C++ applications on Linux. Includes Debian C/C++ build tools.",
      "gitUrl": "https://github.com/daytonaio/sample-cpp"
  },
  {
      "name": "C# (.NET)",
      "description": "Develop C# and .NET based applications. Includes all needed SDKs, extensions, and dependencies.",
      "gitUrl": "https://github.com/daytonaio/sample-dotnet"
  },
  {
      "name": "Go",
      "description": "Develop Go based applications. Includes appropriate runtime args, Go, common tools, extensions, and dependencies.",
      "gitUrl": "https://github.com/daytonaio/sample-go"
  },
  {
      "name": "Java",
      "description": "Develop Java applications. Includes the JDK and Java extensions.",
      "gitUrl": "https://github.com/daytonaio/sample-java"
  },
  {
    "name": "Julia (Genie)",
    "description": "Develop Julia based applications with Genie framework. Includes needed tools, extensions, framework and dependencies.",
    "gitUrl": "https://github.com/daytonaio/sample-julia-genie"
  },
  {
    "name": "Julia",
    "description": "Develop Julia applications. Includes PkgTemplates for package creation and JuliaFormatter for code formatting.",
    "gitUrl": "https://github.com/daytonaio/sample-julia"
  },
  {
    "name": "Kotlin / JetpackCompose - HopeChain",
    "description": "HopeChain is a decentralized donation tracking application built on the Solana blockchain. This project is dedicated to enhancing transparency and accountability in charitable donations, allowing donors to trace their contributions from the initial donation to their final use.",
    "gitUrl": "https://github.com/daytonaio/sample-android-blockchain"
  },
  {
      "name": "PHP",
      "description": "Develop PHP based applications. Includes needed tools, extensions, and dependencies.",
      "gitUrl": "https://github.com/daytonaio/sample-php"
  },
  {
      "name": "Python",
      "description": "Develop Python applications.",
      "gitUrl": "https://github.com/daytonaio/sample-python"
  },
  {
     "name": "Python - Lunku AI",
     "description": "Lunku AI is a Bot. Used in Discord for Image Generation using Pordia AI.",
     "gitUrl": "https://github.com/daytonaio/sample-python-discord-image-generator"
  },
  {
      "name": "Ruby",
      "description": "Develop Ruby based applications. includes everything you need to get up and running.",
      "gitUrl": "https://github.com/daytonaio/sample-ruby"
  },
  {
      "name": "Rust",
      "description": "Develop Rust based applications. Includes appropriate runtime args and everything you need to get up and running.",
      "gitUrl": "https://github.com/daytonaio/sample-rust"
  },
  {
      "name": "Node / TypeScript",
      "description": "Develop Node.js based applications in TypeScript. Includes Node.js, eslint, nvm, yarn, and the TypeScript compiler.",
      "gitUrl": "https://github.com/daytonaio/sample-typescript-node"
  },
  {
      "name": "Next.js - OpenSourceSmith",
      "description": "A platform designed to empower developers by providing curated open-source templates for frontend, backend, and full-stack applications. Built using NextJs, Prisma, Postgres, CopilotKit, ShadCN.",
      "gitUrl": "https://github.com/daytonaio/sample-open-source-smith"
  },
  {
      "name": "Next.js - MindmapCopilot",
      "description": "Mindmap Copilot, a tool that can simplify the mindmap creation with the help of a copilot. Built using NextJs, TypeCcript, CopilotKit, ShadCN, Tailwind.",
      "gitUrl": "https://github.com/daytonaio/sample-mindmap-copilot"
  },
  {
      "name": "Next.js - RecipeGenie",
      "description": "Recipe Genie, an app for exploring delicious recipes, powered by TheMealDB. Built using NextJs, JavaScript, react-shepherd, Tailwind, DaisyUI.",
      "gitUrl": "https://github.com/daytonaio/sample-recipe-genie"
  },
  {
    "name": "React.js - Cropify",
    "description": "Cropify, a fast and user-friendly image cropping tool with features like adjustable crop areas, aspect ratio presets, and instant previews. Built using React.js, Vite, Mantine, and React Easy Crop.",
    "gitUrl": "https://github.com/daytonaio/sample-image-crop"
  },
  {
    "name": "Next.js - Cal Buddy",
    "description": "Cal Buddy, is a smart calendar assistant that helps you schedule, manage, and chat with your calendar. It helps you boost your productivity with AI-powered task management.",
    "gitUrl": "https://github.com/daytonaio/sample-calendar-buddy"
  },
  {
    "name": "React.js - TerraGrow",
    "description": "TerraGrow is an AI-powered app that provides crop recommendations and yield improvement strategies by analyzing environmental factors like soil nutrients, temperature, humidity, and pH. It helps farmers optimize planting decisions for higher yields.",
    "gitUrl": "https://github.com/daytonaio/sample-crops-ml"
  },
  {
    "name": "React.js - AI Text Summarization and Analysis",
    "description": "A beginner-friendly application designed to transform long texts into quick summaries, key insights, and fun mnemonics. It prompts you to enter a text and helps you get the gist of it.",
    "gitUrl": "https://github.com/daytonaio/sample-react-text-AI"
  },
  {
    "name": "Next.js - Video Generation AI",
    "description": "Video Generation AI is designed as a SaaS platform, allowing users to easily create engaging video content for various purposes such as marketing, education, or social media. It uses AI to generate video content based on user inputs.",
    "gitUrl": "https://github.com/daytonaio/sample-video-generator"
  }, 
  {
    "name": "Django - CrisisMonitor",
    "description": "Crisis Monitor is a web application designed to track natural disasters and display information through an interactive dashboard. Built with HTML, CSS, JavaScript, and Django (Python), it features a responsive design for seamless usability.",
    "gitUrl": "https://github.com/daytonaio/sample-django-crisis-monitor"
  },
  {
    "name": "Flask - AI Playlist Generator",
    "description": "A Python-based application that dynamically generates playlists based on the user's emotional state and inputs, using APIs and machine learning techniques.",
    "gitUrl": "https://github.com/daytonaio/sample-python-ai-playlist-generator"
  },
  { 
     "name": "Rust - Actix Web Server", 
     "description": "This is a sample Rust project using Actix-Web, designed to demonstrate a simple and scalable backend web framework.", 
     "gitUrl": "https://github.com/daytonaio/sample-rust-actix" 
  },
  {
    "name": "Next.js - Festigo",
    "description": "Festigo is an event planning and event organizing website that bring guests, vendors and event organizers(the people hosting the event) under a single umbrella.",
    "gitUrl": "https://github.com/daytonaio/sample-nextjs-event-planner"
  },
  {
    "name": "Next.js - Cooperword",
    "description":"The COOPER WORD is a web-based tool designed to help users create, manage, and view events in a calendar format. Built using React, Next.js, and TypeScript, this application provides a user-friendly interface with intuitive functionality for effective event management.",
    "gitUrl":"https://github.com/daytonaio/sample-nextjs-ai-event-manager.git"
  },
  {
      "name": "Python/Flask - ai-code-reviwer",
      "description": "Get the feedback on your code and also can translate it to another programming language",
      "gitUrl": "https://github.com/daytonaio/sample-python-ai-code-review"
  },
  {
      "name": "Python/Streamlit - LinearPredictor",
      "description": "LinearPredictor is an interactive web application designed to help users build and explore simple linear regression models.",
      "gitUrl": "https://github.com/daytonaio/sample-python-linear-predictor"
  },
  {
    "name": "React.js - carecradle",
    "description": "CareCradle is an open-source, generative AI-powered assistant designed to provide comprehensive information, advice, and support for expectant mothers during their pregnancy journey.",
    "gitUrl": "https://github.com/daytonaio/sample-ai-carecradle"
  },
  {
    "name": "React.js - GH-Search",
    "description": "GH-Search is a project built using github's rest api and react that allows us to search and gather information about various github users.",
    "gitUrl": "https://github.com/daytonaio/sample-github-user-search.git"
  },
  {
    "name": "React.js - Ex-con-thrive",
    "description": "Ex-Cons Thrive is a project designed to help formerly incarcerated individuals reintegrate into society by providing job search assistance, legal support, mental health services, and more.",
    "gitUrl": "https://github.com/daytonaio/sample-react-job-assistant"
  },
  {
    "name": "Python/Django - Project Management",
    "description": "Project Managemment transforms the thesis project management system at Tribhuvan University into a dynamic web application using Django, enhancing collaboration and efficiency for all teachers and students.",
    "gitUrl": "https://github.com/daytonaio/sample-django-project-manager"
  },
  {
    "name": "Python/Streamlit - DocBot",
    "description": "DocBot is a Streamlit web application that enables interactive conversations with PDF documents using Gemini AI, providing insightful responses based on the document's content.",
    "gitUrl": "https://github.com/daytonaio/sample-streamlit-ai-document-insights"
  },
  {
    "name": "Python/Flask - CodeChatter",
    "description": "CodeChatter v2 is an advanced Flask-based application that harnesses the power of the Groq API to provide intelligent coding assistance.",
    "gitUrl": "https://github.com/daytonaio/sample-flask-groq-code-assistant"
  },
  {
    "name": "AstroJS + Sanity CMS Blog",
    "description": "A minimalistic blog built using AstroJS and Sanity CMS for content management, showcasing how incredibly developer-friendly it is to create a blog. With added benefits of Daytona",
    "gitUrl": "https://github.com/daytonaio/sample-astro-blog"
  },
  {
    "name": "NextJs/MindsDb - WordWave",
    "description": "A blogging platform that uses AI to help generate content for posts and categorize them into their respective topics.",
    "gitUrl": "https://github.com/daytonaio/sample-nextjs-blogging-app"
  },
  {
    "name": "React.js - effective-scrapper",
    "description": "Effective Scrapper is a web application designed to simplify the job search process for individuals interested in roles within the technology industry.",
    "gitUrl": "https://github.com/daytonaio/sample-js-job-scaper"
  },
  {
    "name": "Bun/Next.js - Therabot",
    "description": "Therabot is a mental health chatbot that provides support and resources for individuals experiencing mental health challenges.",
    "gitUrl": "https://github.com/daytonaio/sample-bun-nextjs-therabot"
  },
  {
    "name": "Go CRUD - Redis",
    "description": "A simple backend HTTP server which does the CRUD (Create, Read, Update, Delete) operation. It uses Chi router for the http connection and Redis for the storage.",
    "gitUrl": "https://github.com/daytonaio/sample-go-crud-redis"
  },
  {
    "name": "Sample Bun Web Server",
    "description": "An HTTP server showcasing routing and template rendering with EJS, powered by Bun, a high-performance JavaScript runtime and toolkit.",
    "gitUrl": "https://github.com/daytonaio/sample-bun-web-server"
  },
  {
    "name": "Python - AskPixie",
    "description": "A Python-powered educational platform leveraging Reflex and Google's Gemini API for domain-specific insights, text and image analysis, and enhanced learning experiences.",
    "gitUrl": "https://github.com/daytonaio/sample-python-ask-pixie"
  },
  {
    "name": "Typescript-Gemini - FitnessAssistant",
    "description": "Fitness Assistant demonstrates how to build a backend application using Node.js, TypeScript, and the Gemini API, and is designed to be used with Daytona. It includes features such as user authentication, get fitness advice, and get nutrition advice.",
    "gitUrl": "https://github.com/daytonaio/sample-typescript-gemini-fitness-assitant"
  },
  {
    "name": "Keyword Density Application",
    "description": "A tool to calculate keyword density from large text / raw html / direct URL.",
    "gitUrl": "https://github.com/daytonaio/sample-laravel-keyword-density"
  },
  {
    "name": "Github User Profile Analyzer",
    "description": "A Next.js application built with TypeScript, Tailwind CSS, and ShadCN, utilizing MetaLLama 3 on AWS Bedrock for insightful GitHub user profile analysis.",
    "gitUrl": "https://github.com/daytonaio/sample-nextjs-github-user-insights"
  },
  {
    "name": "Music Player",
    "description": "A React based lightweight, and responsive music player that lets you enjoy your favorite songs with a clean and modern interface.",
    "gitUrl": "https://github.com/daytonaio/sample-react-music-player"
  },
  {
    "name": "Next.js & Go - Certify",
    "description": "Sample Go/Next.js project for building a Certification System using Soulbound Tokens (SBTs) on the Kalp Blockchain.",
    "gitUrl": "https://github.com/daytonaio/sample-go-nextjs-sbt-blockchain"
  },
  {
    "name": "Next.js & FastAPI - Book Summary Generator",
    "description": "Sample Next.js and FastAPI book summary generator. It uses the Gemini API to generate summaries of books and meilisearch to search for books.",
    "gitUrl": "https://github.com/daytonaio/sample-nextjs-book-summary"
  },
  {
    "name": "ShepherdJS - gotSeed",
    "description": "gotSeed is a web application which lets you to explore a diverse range of plants available at nearby nurseries and gardens 🌿.",
    "gitUrl": "https://github.com/daytonaio/sample-shepherd-js-gotseed"
  },
  {
    "name": "Python Flask - ML Model Deployment - IRIS-C",
    "description": "IRIS-C is a Python Flask project where the iris flower classification model is deployed into a web app. With given lengths and widths of petals and sepals, we can classify a flower into one of the species of the iris flower.",
    "giturl": "https://github.com/daytonaio/sample-python-flask-ml-model-deployment"
  },
  {
    "name": "NextJS & SocketIO - DevOrbit",
    "description": "It's the ultimate space for devs to pair program, share code snips, and work together. Whether you're looking to work on a project, brainstorm ideas, or just have a random chat about your favorite tech, we've has got you covered",
    "gitUrl": "https://github.com/daytonaio/sample-typescript-nextjs-devorbit"
  },
  {
    "name": "React.js & Node - Briefly",
    "description" : "Research companion where you can upload papers and get summaries, and find answers to the relevant questions on the paper",
    "gitUrl" : "https://github.com/daytonaio/sample-react-ai-paper-summary.git"
  },
  {
    "name": "NextJS - Weather-bot",
    "description": "This application provides real-time weather information, including temperature, descriptions, humidity, and wind speed, based on user input.",
    "gitUrl": "https://github.com/daytonaio/sample-nextjs-weather-bot.git"
  },
  {
    "name": "Astro - Restaurant app",
    "description" : "A modern, responsive restaurant website built with Astro.js and TailwindCSS, showcasing a restaurant's menu, team, and story.",
    "gitUrl" : "https://github.com/daytonaio/sample-astro-tailwind-restaurant"
  },
  {
    "name": "Sample Go Web Server",
    "description" : "A simple Go web server using Gorilla Mux and Logrus",
    "gitUrl" : "https://github.com/daytonaio/sample-go-web-server"
  },
  {
<<<<<<< HEAD
    "name": "EJS Thoughts Web App",
=======
    "name": "Thoughts-daytona",
>>>>>>> 043463e4
    "description" : "A web app built using nodejs that allows user to share their thoughts",
    "gitUrl" : "https://github.com/daytonaio/sample-ejs-web-app"
  }
]<|MERGE_RESOLUTION|>--- conflicted
+++ resolved
@@ -290,11 +290,7 @@
     "gitUrl" : "https://github.com/daytonaio/sample-go-web-server"
   },
   {
-<<<<<<< HEAD
-    "name": "EJS Thoughts Web App",
-=======
     "name": "Thoughts-daytona",
->>>>>>> 043463e4
     "description" : "A web app built using nodejs that allows user to share their thoughts",
     "gitUrl" : "https://github.com/daytonaio/sample-ejs-web-app"
   }
