[
  {
      "name": "Alpine",
      "description": "Simple Alpine container with Git installed.",
      "gitUrl": "https://github.com/daytonaio/sample-alpine"
  },
  {
      "name": "Debian",
      "description": "Simple Debian container with Git installed.",
      "gitUrl": "https://github.com/daytonaio/sample-debian"
  },
  {
      "name": "Ubuntu",
      "description": "A simple Ubuntu container with Git and other common utilities installed.",
      "gitUrl": "https://github.com/daytonaio/sample-ubuntu"
  },
  {
      "name": "C",
      "description": "Develop C applications on Linux. Includes Debian C/C++ build tools.",
      "gitUrl": "https://github.com/daytonaio/sample-c"
  },
  {
      "name": "C++",
      "description": "Develop C++ applications on Linux. Includes Debian C/C++ build tools.",
      "gitUrl": "https://github.com/daytonaio/sample-cpp"
  },
  {
      "name": "C# (.NET)",
      "description": "Develop C# and .NET based applications. Includes all needed SDKs, extensions, and dependencies.",
      "gitUrl": "https://github.com/daytonaio/sample-dotnet"
  },
  {
      "name": "Go",
      "description": "Develop Go based applications. Includes appropriate runtime args, Go, common tools, extensions, and dependencies.",
      "gitUrl": "https://github.com/daytonaio/sample-go"
  },
  {
      "name": "Java",
      "description": "Develop Java applications. Includes the JDK and Java extensions.",
      "gitUrl": "https://github.com/daytonaio/sample-java"
  },
  {
    "name": "Julia (Genie)",
    "description": "Develop Julia based applications with Genie framework. Includes needed tools, extensions, framework and dependencies.",
    "gitUrl": "https://github.com/daytonaio/sample-julia-genie"
  },
  {
    "name": "Julia",
    "description": "Develop Julia applications. Includes PkgTemplates for package creation and JuliaFormatter for code formatting.",
    "gitUrl": "https://github.com/daytonaio/sample-julia"
  },
  {
    "name": "Kotlin / JetpackCompose - HopeChain",
    "description": "HopeChain is a decentralized donation tracking application built on the Solana blockchain. This project is dedicated to enhancing transparency and accountability in charitable donations, allowing donors to trace their contributions from the initial donation to their final use.",
    "gitUrl": "https://github.com/daytonaio/sample-android-blockchain"
  },
  {
      "name": "PHP",
      "description": "Develop PHP based applications. Includes needed tools, extensions, and dependencies.",
      "gitUrl": "https://github.com/daytonaio/sample-php"
  },
  {
      "name": "Python",
      "description": "Develop Python applications.",
      "gitUrl": "https://github.com/daytonaio/sample-python"
  },
  {
      "name": "Python - AI Recipe Generator",
      "description": "The application allows users to upload image of ingredients, analyzes the image, and provides recipe suggestion.",
      "gitUrl": "https://github.com/daytonaio/sample-python-recipe-generator"
  },
  {
     "name": "Python - Lunku AI",
     "description": "Lunku AI is a Bot. Used in Discord for Image Generation using Pordia AI.",
     "gitUrl": "https://github.com/daytonaio/sample-python-discord-image-generator"
  },
  {
      "name": "Ruby",
      "description": "Develop Ruby based applications. includes everything you need to get up and running.",
      "gitUrl": "https://github.com/daytonaio/sample-ruby"
  },
  {
      "name": "Rust",
      "description": "Develop Rust based applications. Includes appropriate runtime args and everything you need to get up and running.",
      "gitUrl": "https://github.com/daytonaio/sample-rust"
  },
  {
      "name": "Node / TypeScript",
      "description": "Develop Node.js based applications in TypeScript. Includes Node.js, eslint, nvm, yarn, and the TypeScript compiler.",
      "gitUrl": "https://github.com/daytonaio/sample-typescript-node"
  },
  {
      "name": "Next.js - OpenSourceSmith",
      "description": "A platform designed to empower developers by providing curated open-source templates for frontend, backend, and full-stack applications. Built using NextJs, Prisma, Postgres, CopilotKit, ShadCN.",
      "gitUrl": "https://github.com/daytonaio/sample-open-source-smith"
  },
  {
      "name": "Next.js - MindmapCopilot",
      "description": "Mindmap Copilot, a tool that can simplify the mindmap creation with the help of a copilot. Built using NextJs, TypeCcript, CopilotKit, ShadCN, Tailwind.",
      "gitUrl": "https://github.com/daytonaio/sample-mindmap-copilot"
  },
  {
      "name": "Next.js - RecipeGenie",
      "description": "Recipe Genie, an app for exploring delicious recipes, powered by TheMealDB. Built using NextJs, JavaScript, react-shepherd, Tailwind, DaisyUI.",
      "gitUrl": "https://github.com/daytonaio/sample-recipe-genie"
  },
  {
    "name": "React.js - Cropify",
    "description": "Cropify, a fast and user-friendly image cropping tool with features like adjustable crop areas, aspect ratio presets, and instant previews. Built using React.js, Vite, Mantine, and React Easy Crop.",
    "gitUrl": "https://github.com/daytonaio/sample-image-crop"
  },
  {
    "name": "Next.js - Cal Buddy",
    "description": "Cal Buddy, is a smart calendar assistant that helps you schedule, manage, and chat with your calendar. It helps you boost your productivity with AI-powered task management.",
    "gitUrl": "https://github.com/daytonaio/sample-calendar-buddy"
  },
  {
    "name": "React.js - TerraGrow",
    "description": "TerraGrow is an AI-powered app that provides crop recommendations and yield improvement strategies by analyzing environmental factors like soil nutrients, temperature, humidity, and pH. It helps farmers optimize planting decisions for higher yields.",
    "gitUrl": "https://github.com/daytonaio/sample-crops-ml"
  },
  {
    "name": "Sample React.js - Tutor Connect",
    "description": "Tutor Connect is a web application that simplifies the process of connecting students with tutors. It features a student dashboard for managing bookings, a tutor availability system, and an admin panel for CRUD operations. Built with React, Node.js, Express.js, and MongoDB, it includes JWT and Google OAuth for secure authentication.",
    "gitUrl": "https://github.com/daytonaio/sample-js-tutor-connect"
  },
  {
    "name": "React.js - AI Text Summarization and Analysis",
    "description": "A beginner-friendly application designed to transform long texts into quick summaries, key insights, and fun mnemonics. It prompts you to enter a text and helps you get the gist of it.",
    "gitUrl": "https://github.com/daytonaio/sample-react-text-AI"
  },
  {
    "name": "Next.js - Video Generation AI",
    "description": "Video Generation AI is designed as a SaaS platform, allowing users to easily create engaging video content for various purposes such as marketing, education, or social media. It uses AI to generate video content based on user inputs.",
    "gitUrl": "https://github.com/daytonaio/sample-video-generator"
  }, 
  {
    "name": "Django - CrisisMonitor",
    "description": "Crisis Monitor is a web application designed to track natural disasters and display information through an interactive dashboard. Built with HTML, CSS, JavaScript, and Django (Python), it features a responsive design for seamless usability.",
    "gitUrl": "https://github.com/daytonaio/sample-django-crisis-monitor"
  },
  {
    "name": "Flask - AI Playlist Generator",
    "description": "A Python-based application that dynamically generates playlists based on the user's emotional state and inputs, using APIs and machine learning techniques.",
    "gitUrl": "https://github.com/daytonaio/sample-python-ai-playlist-generator"
  },
  { 
     "name": "Rust - Actix Web Server", 
     "description": "This is a sample Rust project using Actix-Web, designed to demonstrate a simple and scalable backend web framework.", 
     "gitUrl": "https://github.com/daytonaio/sample-rust-actix" 
  },
  {
    "name": "Next.js - Festigo",
    "description": "Festigo is an event planning and event organizing website that bring guests, vendors and event organizers(the people hosting the event) under a single umbrella.",
    "gitUrl": "https://github.com/daytonaio/sample-nextjs-event-planner"
  },
  {
    "name": "Next.js - Cooperword",
    "description":"The COOPER WORD is a web-based tool designed to help users create, manage, and view events in a calendar format. Built using React, Next.js, and TypeScript, this application provides a user-friendly interface with intuitive functionality for effective event management.",
    "gitUrl":"https://github.com/daytonaio/sample-nextjs-ai-event-manager.git"
  },
  {
      "name": "Python/Flask - ai-code-reviwer",
      "description": "Get the feedback on your code and also can translate it to another programming language",
      "gitUrl": "https://github.com/daytonaio/sample-python-ai-code-review"
  },
  {
      "name": "Python/Streamlit - LinearPredictor",
      "description": "LinearPredictor is an interactive web application designed to help users build and explore simple linear regression models.",
      "gitUrl": "https://github.com/daytonaio/sample-python-linear-predictor"
  },
  {
    "name": "React.js - carecradle",
    "description": "CareCradle is an open-source, generative AI-powered assistant designed to provide comprehensive information, advice, and support for expectant mothers during their pregnancy journey.",
    "gitUrl": "https://github.com/daytonaio/sample-ai-carecradle"
  },
  {
    "name": "React.js - GH-Search",
    "description": "GH-Search is a project built using github's rest api and react that allows us to search and gather information about various github users.",
    "gitUrl": "https://github.com/daytonaio/sample-github-user-search.git"
  },
  {
    "name": "React.js - Ex-con-thrive",
    "description": "Ex-Cons Thrive is a project designed to help formerly incarcerated individuals reintegrate into society by providing job search assistance, legal support, mental health services, and more.",
    "gitUrl": "https://github.com/daytonaio/sample-react-job-assistant"
  },
  {
    "name": "Python/Django - Project Management",
    "description": "Project Managemment transforms the thesis project management system at Tribhuvan University into a dynamic web application using Django, enhancing collaboration and efficiency for all teachers and students.",
    "gitUrl": "https://github.com/daytonaio/sample-django-project-manager"
  },
  {
    "name": "Python/Streamlit - DocBot",
    "description": "DocBot is a Streamlit web application that enables interactive conversations with PDF documents using Gemini AI, providing insightful responses based on the document's content.",
    "gitUrl": "https://github.com/daytonaio/sample-streamlit-ai-document-insights"
  },
  {
    "name": "Python/Flask - CodeChatter",
    "description": "CodeChatter v2 is an advanced Flask-based application that harnesses the power of the Groq API to provide intelligent coding assistance.",
    "gitUrl": "https://github.com/daytonaio/sample-flask-groq-code-assistant"
  },
  {
    "name": "AstroJS + Sanity CMS Blog",
    "description": "A minimalistic blog built using AstroJS and Sanity CMS for content management, showcasing how incredibly developer-friendly it is to create a blog. With added benefits of Daytona",
    "gitUrl": "https://github.com/daytonaio/sample-astro-blog"
  },
  {
    "name" : "Sample Django Wellness Buddy",
    "description" : "Django-based web application to calculate your wellness score based on the 8 dimensions of wellness. It uses Twilio to send you an SMS about the results. The project integrates Google Gemini for calculating the score based on the answers you give",
    "gitUrl" : "https://github.com/daytonaio/sample-django-wellness-buddy"
  },
  {
    "name": "NextJs/MindsDb - WordWave",
    "description": "A blogging platform that uses AI to help generate content for posts and categorize them into their respective topics.",
    "gitUrl": "https://github.com/daytonaio/sample-nextjs-blogging-app"
  },
  {
    "name": "React.js - effective-scrapper",
    "description": "Effective Scrapper is a web application designed to simplify the job search process for individuals interested in roles within the technology industry.",
    "gitUrl": "https://github.com/daytonaio/sample-js-job-scaper"
  },
  {
    "name": "Bun/Next.js - Therabot",
    "description": "Therabot is a mental health chatbot that provides support and resources for individuals experiencing mental health challenges.",
    "gitUrl": "https://github.com/daytonaio/sample-bun-nextjs-therabot"
  },
  {
    "name": "Go CRUD - Redis",
    "description": "A simple backend HTTP server which does the CRUD (Create, Read, Update, Delete) operation. It uses Chi router for the http connection and Redis for the storage.",
    "gitUrl": "https://github.com/daytonaio/sample-go-crud-redis"
  },
  {
    "name": "Sample Bun Web Server",
    "description": "An HTTP server showcasing routing and template rendering with EJS, powered by Bun, a high-performance JavaScript runtime and toolkit.",
    "gitUrl": "https://github.com/daytonaio/sample-bun-web-server"
  },
  {
    "name": "Python - AskPixie",
    "description": "A Python-powered educational platform leveraging Reflex and Google's Gemini API for domain-specific insights, text and image analysis, and enhanced learning experiences.",
    "gitUrl": "https://github.com/daytonaio/sample-python-ask-pixie"
  },
  {
    "name": "Typescript-Gemini - FitnessAssistant",
    "description": "Fitness Assistant demonstrates how to build a backend application using Node.js, TypeScript, and the Gemini API, and is designed to be used with Daytona. It includes features such as user authentication, get fitness advice, and get nutrition advice.",
    "gitUrl": "https://github.com/daytonaio/sample-typescript-gemini-fitness-assitant"
  },
  {
    "name": "Keyword Density Application",
    "description": "A tool to calculate keyword density from large text / raw html / direct URL.",
    "gitUrl": "https://github.com/daytonaio/sample-laravel-keyword-density"
  },
  {
    "name": "Github User Profile Analyzer",
    "description": "A Next.js application built with TypeScript, Tailwind CSS, and ShadCN, utilizing MetaLLama 3 on AWS Bedrock for insightful GitHub user profile analysis.",
    "gitUrl": "https://github.com/daytonaio/sample-nextjs-github-user-insights"
  },
  {
    "name": "Music Player",
    "description": "A React based lightweight, and responsive music player that lets you enjoy your favorite songs with a clean and modern interface.",
    "gitUrl": "https://github.com/daytonaio/sample-react-music-player"
  },
  {
    "name": "Next.js & Go - Certify",
    "description": "Sample Go/Next.js project for building a Certification System using Soulbound Tokens (SBTs) on the Kalp Blockchain.",
    "gitUrl": "https://github.com/daytonaio/sample-go-nextjs-sbt-blockchain"
  },
  {
    "name": "Next.js & FastAPI - Book Summary Generator",
    "description": "Sample Next.js and FastAPI book summary generator. It uses the Gemini API to generate summaries of books and meilisearch to search for books.",
    "gitUrl": "https://github.com/daytonaio/sample-nextjs-book-summary"
  },
  {
    "name": "Next.js - Story Generator",
    "description": "The Story Generator Platform, using Next.js and Groq API, lets children create personalized stories, fostering creativity and storytelling skills.",
    "gitUrl": "https://github.com/daytonaio/sample-nextjs-story-generator"
  },
  {
    "name": "ShepherdJS - gotSeed",
    "description": "gotSeed is a web application which lets you to explore a diverse range of plants available at nearby nurseries and gardens 🌿.",
    "gitUrl": "https://github.com/daytonaio/sample-shepherd-js-gotseed"
  },
  {
    "name": "Python Flask - ML Model Deployment - IRIS-C",
    "description": "IRIS-C is a Python Flask project where the iris flower classification model is deployed into a web app. With given lengths and widths of petals and sepals, we can classify a flower into one of the species of the iris flower.",
    "giturl": "https://github.com/daytonaio/sample-python-flask-ml-model-deployment"
  },
  {
    "name": "NextJS & SocketIO - DevOrbit",
    "description": "It's the ultimate space for devs to pair program, share code snips, and work together. Whether you're looking to work on a project, brainstorm ideas, or just have a random chat about your favorite tech, we've has got you covered",
    "gitUrl": "https://github.com/daytonaio/sample-typescript-nextjs-devorbit"
  },
  {
    "name": "React.js & Node - Briefly",
    "description" : "Research companion where you can upload papers and get summaries, and find answers to the relevant questions on the paper",
    "gitUrl" : "https://github.com/daytonaio/sample-react-ai-paper-summary.git"
  },
  {
    "name": "NextJS - Weather-bot",
    "description": "This application provides real-time weather information, including temperature, descriptions, humidity, and wind speed, based on user input.",
    "gitUrl": "https://github.com/daytonaio/sample-nextjs-weather-bot.git"
  },
  {
    "name": "Astro - Restaurant app",
    "description" : "A modern, responsive restaurant website built with Astro.js and TailwindCSS, showcasing a restaurant's menu, team, and story.",
    "gitUrl" : "https://github.com/daytonaio/sample-astro-tailwind-restaurant"
  },
  {
    "name": "Sample Go Web Server",
    "description" : "A simple Go web server using Gorilla Mux and Logrus",
    "gitUrl" : "https://github.com/daytonaio/sample-go-web-server"
  },
    {
    "name": "PHP/Laravel URL extractor app - URLex",
    "description" : "A simple app to understand different parts of URL in an unique way using Laravel 11.x ",
    "gitUrl" : "https://github.com/daytonaio/sample-laravel-url-extractor.git"
  },
  {
    "name": "Sample React Coinbase Connect",
    "description": "A boilerplate for React + Vite + TypeScript + shadcn/ui + CoinBase Wallet SDK project.",
    "gitUrl": "https://github.com/daytonaio/sample-react-coinbase-connect"
  },
  {
    "name": "EJS Thoughts Web App",
    "description": "A web app built using nodejs that allows user to share their thoughts.",
    "gitUrl": "https://github.com/daytonaio/sample-ejs-web-app"
  },
  {
    "name": "Sample JavaScript devbot",
    "description": "An application built using React and Node which aids developer to optimize, explain code",
    "gitUrl": "https://github.com/daytonaio/sample-javascript-devbot"
  },
  {
    "name": "Sample Nuxt.js Quote Generator",
    "description": "Quote Smith is a Nuxt.js app for creating and customizing inspirational quotes. Edit fonts, sizes, and gradients, then generate and download quotes as PNGs for sharing or personal use.",
    "gitUrl": "https://github.com/daytonaio/sample-nuxtjs-quote-generator"
  },
  {
    "name": "React.js - Progify",
    "description": "Progrify is an AI-powered online code editor designed to revolutionize how people learn and write code.",
    "gitUrl": "https://github.com/daytonaio/sample-ai-editor-progify"
  },
  {
    "name": "Sample Next.js Nexus Framework",
    "description": "Nexus is a modern Next.js frontend framework powered by Daytona, designed for rapid development, scalability, and performance. It delivers responsive, user-friendly interfaces for dynamic web applications.",
    "gitUrl": "https://github.com/daytonaio/sample-nextjs-nexus-framework"
  },
  {
    "name": "Sample Astro Pet Pilot",
    "description": "Pet Pilot AI is an intelligent chatbot designed to assist pet owners in providing optimal care for their beloved pets.",
    "gitUrl": "https://github.com/daytonaio/sample-astro-pet-pilot"
  },
  {
    "name": "Sample Next.js Sudoku Game",
    "description": "A Sudoku game built with Next.js and TailwindCSS. The game generates Sudoku puzzles of varying difficulties (easy, medium, hard, expert) and allows users to interactively fill in the grid.",
    "gitUrl": "https://github.com/daytonaio/sample-nextjs-sudoku"
  },
  {
    "name": "Sample React.js Calendar App",
    "description": "The Calendar App is a React-based single-page application that allows event-scheduling , calendar navigation and categorization of events.",
    "gitUrl": "https://github.com/daytonaio/sample-react-calendar-app"
  },
  {
    "name": "Sample Next.js GitHub PR Tracker",
    "description": "An AI-powered tool (using CopilotKit) designed to track your GitHub pull requests across various open-source events like Hacktoberfest, as well as general pull requests.",
    "gitUrl": "https://github.com/daytonaio/sample-nextjs-pr-tracker"
  },
  {

    "name": "Daytona-Pydantic-ai-App",
    "description": "This repository contains a sample Flask web application that demonstrates integration with Daytona for managing development environments. The app also showcases AI-powered functionality using OpenAI API and a responsive interface built with Tailwind CSS.",
    "gitUrl": "https://github.com/daytonaio/sample-python-pydantic-ai"

    "name": "GraphQL API with Fine-Grained Access Control",
    "description": "This project demonstrates how to create a GraphQL API with fine-grained access control on your database using Node.js, Express.js, Apollo Server, and MongoDB. The project integrates Daytona for streamlined development environment management, making it easier to handle environment-specific configurations and secrets.",
    "gitUrl": "https://github.com/daytonaio/sample-nodejs-graphql-api"
  },
  {
    "name": "Sample React.js Recipe Finder",
    "description": "Recipe Finder is a web app that helps you discover tasty recipes based on the ingredients you already have in your kitchen.",
    "gitUrl": "https://github.com/daytonaio/sample-react-recipe-finder"
  },
  {
    "name": "Sample React.js Ecotrack",
    "description": "A LLM powered web app that calculates the carbon footprint of a family and gives advisory to reduce the carbon footprint.",
    "gitUrl": "https://github.com/daytonaio/sample-react-node-ecotrack"
  },
  {
    "name": "Sample Python Rag Slim",
    "description": "A web app which provides a solution leveraging Structured Language Instruction Models (SLIM) from LLMWare. With 10 models, Rag-Slim is your gateway to unlocking advanced AI-driven capabilities.",
    "gitUrl": "https://github.com/daytonaio/sample-python-rag-slim"
  },
  {
    "name" : "Sample Django Courier Manager",
    "description" : "Django-based web application to manage courier services efficiently, including bookings, sorting hubs, pickups, and delivery processes. The project integrates Google Maps for enhanced location management and uses Daytona for a streamlined development environment.",
    "gitUrl" : "https://github.com/daytonaio/sample-django-courier-manager"
  },
  {
    "name" : "Sample React.js The NAMESPACE Community",
    "description" : "The official website of The NAMESPACE Community built on React.js. This website receives 5,000+ visits per month",
    "gitUrl" : "https://github.com/daytonaio/sample-react-namespace-community"
  },
  {
    "name": "Sample React Node Adventurize",
    "description": "Adventurize is a web-app that allows users to search for different locations to visit and gather the information regarding those locations.",
    "gitUrl": "https://github.com/daytonaio/sample-react-node-adventurize"
  },
  {
    "name": "Sample Rust Http Server",
    "description": "This project is a build of a web server in Rust on bare minimum from scratch with only native TCP. This is only a fun project to learn rust.",
    "gitUrl": "https://github.com/daytonaio/sample-rust-http-server"
  },
  {
    "name": "Sample React Opinion Panel",
    "description": "This is a Simple React project which helps to collect opinion and shows average opinon of the panel.",
    "gitUrl": "https://github.com/daytonaio/sample-react-opinion-panel"
  },
  {
    "name": "Implementation of RAG for osho chatbot",
    "description": "This sample showcases the core implementation of the Osho Chatbot, leveraging Retrieval-Augmented Generation (RAG) for generating responses grounded in Osho's teachings. The knowledge base is constructed from content scraped from alaalsayid.com.",
    "gitUrl": "https://github.com/daytonaio/sample-python-rag-chatbot"
  },
  {
    "name": "Sample React Calculator",
    "description": "A simple calculator built using React.js, demonstrating the basic functionality of a calculator.",
    "gitUrl": "https://github.com/codedpool/daytonaio"
  },
  {
    "name": "Sample Python C.A.L.M App",
    "description": "C.A.L.M is designed to assist students by providing mental health and emotional support through conversational AI.",
    "gitUrl": "https://github.com/daytonaio/sample-python-calm-app"
  },
  {
    "name": "Sample Next.js with Gemini Chat",
    "description": "A simple Next.js app that provides a basic chat interface powered by Gemini for easily making AI-powered chat applications.",
    "gitUrl": "https://github.com/daytonaio/sample-nextjs-gemini-chat"
  },
  {
    "name": "Sample JavaScript Restaurant",
    "description": "A Restaurant-Website web application using HTML,CSS and Javascript.",
    "gitUrl": "https://github.com/daytonaio/sample-javascript-restaurant"
<<<<<<< HEAD

=======
  },
  {
    "name": "Chat with Llama with Daytona",
    "description": "This repository contains a sample FastAPI application that leverages the Llama 3.2-Vision multimodal language model to generate image captions. It demonstrates seamless integration with Daytona for managing reproducible and secure development environments.",
    "gitUrl": "https://github.com/daytonaio/sample-python-fastapi-authorizer"
>>>>>>> 7c721050
  }

]<|MERGE_RESOLUTION|>--- conflicted
+++ resolved
@@ -438,15 +438,13 @@
     "name": "Sample JavaScript Restaurant",
     "description": "A Restaurant-Website web application using HTML,CSS and Javascript.",
     "gitUrl": "https://github.com/daytonaio/sample-javascript-restaurant"
-<<<<<<< HEAD
 
-=======
   },
   {
     "name": "Chat with Llama with Daytona",
     "description": "This repository contains a sample FastAPI application that leverages the Llama 3.2-Vision multimodal language model to generate image captions. It demonstrates seamless integration with Daytona for managing reproducible and secure development environments.",
     "gitUrl": "https://github.com/daytonaio/sample-python-fastapi-authorizer"
->>>>>>> 7c721050
+
   }
 
 ]