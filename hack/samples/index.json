[
  {
      "name": "Alpine",
      "description": "Simple Alpine container with Git installed.",
      "gitUrl": "https://github.com/daytonaio/sample-alpine"
  },
  {
      "name": "Debian",
      "description": "Simple Debian container with Git installed.",
      "gitUrl": "https://github.com/daytonaio/sample-debian"
  },
  {
      "name": "Ubuntu",
      "description": "A simple Ubuntu container with Git and other common utilities installed.",
      "gitUrl": "https://github.com/daytonaio/sample-ubuntu"
  },
  {
      "name": "C",
      "description": "Develop C applications on Linux. Includes Debian C/C++ build tools.",
      "gitUrl": "https://github.com/daytonaio/sample-c"
  },
  {
      "name": "C++",
      "description": "Develop C++ applications on Linux. Includes Debian C/C++ build tools.",
      "gitUrl": "https://github.com/daytonaio/sample-cpp"
  },
  {
      "name": "C# (.NET)",
      "description": "Develop C# and .NET based applications. Includes all needed SDKs, extensions, and dependencies.",
      "gitUrl": "https://github.com/daytonaio/sample-dotnet"
  },
  {
      "name": "Go",
      "description": "Develop Go based applications. Includes appropriate runtime args, Go, common tools, extensions, and dependencies.",
      "gitUrl": "https://github.com/daytonaio/sample-go"
  },
  {
      "name": "Java",
      "description": "Develop Java applications. Includes the JDK and Java extensions.",
      "gitUrl": "https://github.com/daytonaio/sample-java"
  },
  {
    "name": "Julia (Genie)",
    "description": "Develop Julia based applications with Genie framework. Includes needed tools, extensions, framework and dependencies.",
    "gitUrl": "https://github.com/daytonaio/sample-julia-genie"
  },
  {
    "name": "Julia",
    "description": "Develop Julia applications. Includes PkgTemplates for package creation and JuliaFormatter for code formatting.",
    "gitUrl": "https://github.com/daytonaio/sample-julia"
  },
  {
    "name": "Kotlin / JetpackCompose - HopeChain",
    "description": "HopeChain is a decentralized donation tracking application built on the Solana blockchain. This project is dedicated to enhancing transparency and accountability in charitable donations, allowing donors to trace their contributions from the initial donation to their final use.",
    "gitUrl": "https://github.com/daytonaio/sample-android-blockchain"
  },
  {
      "name": "PHP",
      "description": "Develop PHP based applications. Includes needed tools, extensions, and dependencies.",
      "gitUrl": "https://github.com/daytonaio/sample-php"
  },
  {
      "name": "Python",
      "description": "Develop Python applications.",
      "gitUrl": "https://github.com/daytonaio/sample-python"
  },
  {
      "name": "Python - AI Recipe Generator",
      "description": "The application allows users to upload image of ingredients, analyzes the image, and provides recipe suggestion.",
      "gitUrl": "https://github.com/daytonaio/sample-python-recipe-generator"
  },
  {
     "name": "Python - Lunku AI",
     "description": "Lunku AI is a Bot. Used in Discord for Image Generation using Pordia AI.",
     "gitUrl": "https://github.com/daytonaio/sample-python-discord-image-generator"
  },
  {
      "name": "Ruby",
      "description": "Develop Ruby based applications. includes everything you need to get up and running.",
      "gitUrl": "https://github.com/daytonaio/sample-ruby"
  },
  {
      "name": "Rust",
      "description": "Develop Rust based applications. Includes appropriate runtime args and everything you need to get up and running.",
      "gitUrl": "https://github.com/daytonaio/sample-rust"
  },
  {
      "name": "Node / TypeScript",
      "description": "Develop Node.js based applications in TypeScript. Includes Node.js, eslint, nvm, yarn, and the TypeScript compiler.",
      "gitUrl": "https://github.com/daytonaio/sample-typescript-node"
  },
  {
      "name": "Next.js - OpenSourceSmith",
      "description": "A platform designed to empower developers by providing curated open-source templates for frontend, backend, and full-stack applications. Built using NextJs, Prisma, Postgres, CopilotKit, ShadCN.",
      "gitUrl": "https://github.com/daytonaio/sample-open-source-smith"
  },
  {
      "name": "Next.js - MindmapCopilot",
      "description": "Mindmap Copilot, a tool that can simplify the mindmap creation with the help of a copilot. Built using NextJs, TypeCcript, CopilotKit, ShadCN, Tailwind.",
      "gitUrl": "https://github.com/daytonaio/sample-mindmap-copilot"
  },
  {
      "name": "Next.js - RecipeGenie",
      "description": "Recipe Genie, an app for exploring delicious recipes, powered by TheMealDB. Built using NextJs, JavaScript, react-shepherd, Tailwind, DaisyUI.",
      "gitUrl": "https://github.com/daytonaio/sample-recipe-genie"
  },
  {
    "name": "React.js - Cropify",
    "description": "Cropify, a fast and user-friendly image cropping tool with features like adjustable crop areas, aspect ratio presets, and instant previews. Built using React.js, Vite, Mantine, and React Easy Crop.",
    "gitUrl": "https://github.com/daytonaio/sample-image-crop"
  },
  {
    "name": "Next.js - Cal Buddy",
    "description": "Cal Buddy, is a smart calendar assistant that helps you schedule, manage, and chat with your calendar. It helps you boost your productivity with AI-powered task management.",
    "gitUrl": "https://github.com/daytonaio/sample-calendar-buddy"
  },
  {
    "name": "React.js - TerraGrow",
    "description": "TerraGrow is an AI-powered app that provides crop recommendations and yield improvement strategies by analyzing environmental factors like soil nutrients, temperature, humidity, and pH. It helps farmers optimize planting decisions for higher yields.",
    "gitUrl": "https://github.com/daytonaio/sample-crops-ml"
  },
  {
    "name": "Sample React.js - Tutor Connect",
    "description": "Tutor Connect is a web application that simplifies the process of connecting students with tutors. It features a student dashboard for managing bookings, a tutor availability system, and an admin panel for CRUD operations. Built with React, Node.js, Express.js, and MongoDB, it includes JWT and Google OAuth for secure authentication.",
    "gitUrl": "https://github.com/daytonaio/sample-js-tutor-connect"
  },
  {
    "name": "React.js - AI Text Summarization and Analysis",
    "description": "A beginner-friendly application designed to transform long texts into quick summaries, key insights, and fun mnemonics. It prompts you to enter a text and helps you get the gist of it.",
    "gitUrl": "https://github.com/daytonaio/sample-react-text-AI"
  },
  {
    "name": "Next.js - Video Generation AI",
    "description": "Video Generation AI is designed as a SaaS platform, allowing users to easily create engaging video content for various purposes such as marketing, education, or social media. It uses AI to generate video content based on user inputs.",
    "gitUrl": "https://github.com/daytonaio/sample-video-generator"
  }, 
  {
    "name": "Django - CrisisMonitor",
    "description": "Crisis Monitor is a web application designed to track natural disasters and display information through an interactive dashboard. Built with HTML, CSS, JavaScript, and Django (Python), it features a responsive design for seamless usability.",
    "gitUrl": "https://github.com/daytonaio/sample-django-crisis-monitor"
  },
  {
    "name": "Flask - AI Playlist Generator",
    "description": "A Python-based application that dynamically generates playlists based on the user's emotional state and inputs, using APIs and machine learning techniques.",
    "gitUrl": "https://github.com/daytonaio/sample-python-ai-playlist-generator"
  },
  { 
     "name": "Rust - Actix Web Server", 
     "description": "This is a sample Rust project using Actix-Web, designed to demonstrate a simple and scalable backend web framework.", 
     "gitUrl": "https://github.com/daytonaio/sample-rust-actix" 
  },
  {
    "name": "Next.js - Festigo",
    "description": "Festigo is an event planning and event organizing website that bring guests, vendors and event organizers(the people hosting the event) under a single umbrella.",
    "gitUrl": "https://github.com/daytonaio/sample-nextjs-event-planner"
  },
  {
    "name": "Next.js - Cooperword",
    "description":"The COOPER WORD is a web-based tool designed to help users create, manage, and view events in a calendar format. Built using React, Next.js, and TypeScript, this application provides a user-friendly interface with intuitive functionality for effective event management.",
    "gitUrl":"https://github.com/daytonaio/sample-nextjs-ai-event-manager.git"
  },
  {
      "name": "Python/Flask - ai-code-reviwer",
      "description": "Get the feedback on your code and also can translate it to another programming language",
      "gitUrl": "https://github.com/daytonaio/sample-python-ai-code-review"
  },
  {
      "name": "Python/Streamlit - LinearPredictor",
      "description": "LinearPredictor is an interactive web application designed to help users build and explore simple linear regression models.",
      "gitUrl": "https://github.com/daytonaio/sample-python-linear-predictor"
  },
  {
    "name": "React.js - carecradle",
    "description": "CareCradle is an open-source, generative AI-powered assistant designed to provide comprehensive information, advice, and support for expectant mothers during their pregnancy journey.",
    "gitUrl": "https://github.com/daytonaio/sample-ai-carecradle"
  },
  {
    "name": "React.js - GH-Search",
    "description": "GH-Search is a project built using github's rest api and react that allows us to search and gather information about various github users.",
    "gitUrl": "https://github.com/daytonaio/sample-github-user-search.git"
  },
  {
    "name": "React.js - Ex-con-thrive",
    "description": "Ex-Cons Thrive is a project designed to help formerly incarcerated individuals reintegrate into society by providing job search assistance, legal support, mental health services, and more.",
    "gitUrl": "https://github.com/daytonaio/sample-react-job-assistant"
  },
  {
    "name": "Python/Django - Project Management",
    "description": "Project Managemment transforms the thesis project management system at Tribhuvan University into a dynamic web application using Django, enhancing collaboration and efficiency for all teachers and students.",
    "gitUrl": "https://github.com/daytonaio/sample-django-project-manager"
  },
  {
    "name": "Python/Streamlit - DocBot",
    "description": "DocBot is a Streamlit web application that enables interactive conversations with PDF documents using Gemini AI, providing insightful responses based on the document's content.",
    "gitUrl": "https://github.com/daytonaio/sample-streamlit-ai-document-insights"
  },
  {
    "name": "Python/Flask - CodeChatter",
    "description": "CodeChatter v2 is an advanced Flask-based application that harnesses the power of the Groq API to provide intelligent coding assistance.",
    "gitUrl": "https://github.com/daytonaio/sample-flask-groq-code-assistant"
  },
  {
    "name": "AstroJS + Sanity CMS Blog",
    "description": "A minimalistic blog built using AstroJS and Sanity CMS for content management, showcasing how incredibly developer-friendly it is to create a blog. With added benefits of Daytona",
    "gitUrl": "https://github.com/daytonaio/sample-astro-blog"
  },
  {
    "name": "NextJs/MindsDb - WordWave",
    "description": "A blogging platform that uses AI to help generate content for posts and categorize them into their respective topics.",
    "gitUrl": "https://github.com/daytonaio/sample-nextjs-blogging-app"
  },
  {
    "name": "React.js - effective-scrapper",
    "description": "Effective Scrapper is a web application designed to simplify the job search process for individuals interested in roles within the technology industry.",
    "gitUrl": "https://github.com/daytonaio/sample-js-job-scaper"
  },
  {
    "name": "Bun/Next.js - Therabot",
    "description": "Therabot is a mental health chatbot that provides support and resources for individuals experiencing mental health challenges.",
    "gitUrl": "https://github.com/daytonaio/sample-bun-nextjs-therabot"
  },
  {
    "name": "Go CRUD - Redis",
    "description": "A simple backend HTTP server which does the CRUD (Create, Read, Update, Delete) operation. It uses Chi router for the http connection and Redis for the storage.",
    "gitUrl": "https://github.com/daytonaio/sample-go-crud-redis"
  },
  {
    "name": "Sample Bun Web Server",
    "description": "An HTTP server showcasing routing and template rendering with EJS, powered by Bun, a high-performance JavaScript runtime and toolkit.",
    "gitUrl": "https://github.com/daytonaio/sample-bun-web-server"
  },
  {
    "name": "Python - AskPixie",
    "description": "A Python-powered educational platform leveraging Reflex and Google's Gemini API for domain-specific insights, text and image analysis, and enhanced learning experiences.",
    "gitUrl": "https://github.com/daytonaio/sample-python-ask-pixie"
  },
  {
    "name": "Typescript-Gemini - FitnessAssistant",
    "description": "Fitness Assistant demonstrates how to build a backend application using Node.js, TypeScript, and the Gemini API, and is designed to be used with Daytona. It includes features such as user authentication, get fitness advice, and get nutrition advice.",
    "gitUrl": "https://github.com/daytonaio/sample-typescript-gemini-fitness-assitant"
  },
  {
    "name": "Keyword Density Application",
    "description": "A tool to calculate keyword density from large text / raw html / direct URL.",
    "gitUrl": "https://github.com/daytonaio/sample-laravel-keyword-density"
  },
  {
    "name": "Github User Profile Analyzer",
    "description": "A Next.js application built with TypeScript, Tailwind CSS, and ShadCN, utilizing MetaLLama 3 on AWS Bedrock for insightful GitHub user profile analysis.",
    "gitUrl": "https://github.com/daytonaio/sample-nextjs-github-user-insights"
  },
  {
    "name": "Music Player",
    "description": "A React based lightweight, and responsive music player that lets you enjoy your favorite songs with a clean and modern interface.",
    "gitUrl": "https://github.com/daytonaio/sample-react-music-player"
  },
  {
    "name": "Next.js & Go - Certify",
    "description": "Sample Go/Next.js project for building a Certification System using Soulbound Tokens (SBTs) on the Kalp Blockchain.",
    "gitUrl": "https://github.com/daytonaio/sample-go-nextjs-sbt-blockchain"
  },
  {
    "name": "Next.js & FastAPI - Book Summary Generator",
    "description": "Sample Next.js and FastAPI book summary generator. It uses the Gemini API to generate summaries of books and meilisearch to search for books.",
    "gitUrl": "https://github.com/daytonaio/sample-nextjs-book-summary"
  },
  {
    "name": "Next.js - Story Generator",
    "description": "The Story Generator Platform, using Next.js and Groq API, lets children create personalized stories, fostering creativity and storytelling skills.",
    "gitUrl": "https://github.com/daytonaio/sample-nextjs-story-generator"
  },
  {
    "name": "ShepherdJS - gotSeed",
    "description": "gotSeed is a web application which lets you to explore a diverse range of plants available at nearby nurseries and gardens 🌿.",
    "gitUrl": "https://github.com/daytonaio/sample-shepherd-js-gotseed"
  },
  {
    "name": "Python Flask - ML Model Deployment - IRIS-C",
    "description": "IRIS-C is a Python Flask project where the iris flower classification model is deployed into a web app. With given lengths and widths of petals and sepals, we can classify a flower into one of the species of the iris flower.",
    "giturl": "https://github.com/daytonaio/sample-python-flask-ml-model-deployment"
  },
  {
    "name": "NextJS & SocketIO - DevOrbit",
    "description": "It's the ultimate space for devs to pair program, share code snips, and work together. Whether you're looking to work on a project, brainstorm ideas, or just have a random chat about your favorite tech, we've has got you covered",
    "gitUrl": "https://github.com/daytonaio/sample-typescript-nextjs-devorbit"
  },
  {
    "name": "React.js & Node - Briefly",
    "description" : "Research companion where you can upload papers and get summaries, and find answers to the relevant questions on the paper",
    "gitUrl" : "https://github.com/daytonaio/sample-react-ai-paper-summary.git"
  },
  {
    "name": "NextJS - Weather-bot",
    "description": "This application provides real-time weather information, including temperature, descriptions, humidity, and wind speed, based on user input.",
    "gitUrl": "https://github.com/daytonaio/sample-nextjs-weather-bot.git"
  },
  {
    "name": "Astro - Restaurant app",
    "description" : "A modern, responsive restaurant website built with Astro.js and TailwindCSS, showcasing a restaurant's menu, team, and story.",
    "gitUrl" : "https://github.com/daytonaio/sample-astro-tailwind-restaurant"
  },
  {
    "name": "Chat with Llama with Daytona",
    "description": "This repository contains a sample FastAPI application that leverages the Llama 3.2-Vision multimodal language model to generate image captions. It demonstrates seamless integration with Daytona for managing reproducible and secure development environments.",
    "gitUrl": "https://github.com/daytonaio/sample-python-fastapi-authorizer"
  },
  {
    "name": "Sample Go Web Server",
    "description" : "A simple Go web server using Gorilla Mux and Logrus",
    "gitUrl" : "https://github.com/daytonaio/sample-go-web-server"
  },
    {
    "name": "PHP/Laravel URL extractor app - URLex",
    "description" : "A simple app to understand different parts of URL in an unique way using Laravel 11.x ",
    "gitUrl" : "https://github.com/daytonaio/sample-laravel-url-extractor.git"
  },
  {
    "name": "Sample React Coinbase Connect",
    "description": "A boilerplate for React + Vite + TypeScript + shadcn/ui + CoinBase Wallet SDK project.",
    "gitUrl": "https://github.com/daytonaio/sample-react-coinbase-connect"
  },
  {
    "name": "EJS Thoughts Web App",
    "description": "A web app built using nodejs that allows user to share their thoughts.",
    "gitUrl": "https://github.com/daytonaio/sample-ejs-web-app"
  },
  {
    "name": "Sample JavaScript devbot",
    "description": "An application built using React and Node which aids developer to optimize, explain code",
    "gitUrl": "https://github.com/daytonaio/sample-javascript-devbot"
  },
  {
    "name": "Sample Nuxt.js Quote Generator",
    "description": "Quote Smith is a Nuxt.js app for creating and customizing inspirational quotes. Edit fonts, sizes, and gradients, then generate and download quotes as PNGs for sharing or personal use.",
    "gitUrl": "https://github.com/daytonaio/sample-nuxtjs-quote-generator"
  },
  {
    "name": "React.js - Progify",
    "description": "Progrify is an AI-powered online code editor designed to revolutionize how people learn and write code.",
    "gitUrl": "https://github.com/daytonaio/sample-ai-editor-progify"
  },
  {
    "name": "Sample Next.js Nexus Framework",
    "description": "Nexus is a modern Next.js frontend framework powered by Daytona, designed for rapid development, scalability, and performance. It delivers responsive, user-friendly interfaces for dynamic web applications.",
    "gitUrl": "https://github.com/daytonaio/sample-nextjs-nexus-framework"
  },
  {
    "name": "Sample Astro Pet Pilot",
    "description": "Pet Pilot AI is an intelligent chatbot designed to assist pet owners in providing optimal care for their beloved pets.",
    "gitUrl": "https://github.com/daytonaio/sample-astro-pet-pilot"
  },
  {
    "name": "Sample Next.js Sudoku Game",
    "description": "A Sudoku game built with Next.js and TailwindCSS. The game generates Sudoku puzzles of varying difficulties (easy, medium, hard, expert) and allows users to interactively fill in the grid.",
    "gitUrl": "https://github.com/daytonaio/sample-nextjs-sudoku"
  },
  {
<<<<<<< HEAD
    "name": "Chat with Llama with Daytona",
    "description": "This repository contains a sample FastAPI application that leverages the Llama 3.2-Vision multimodal language model to generate image captions. It demonstrates seamless integration with Daytona for managing reproducible and secure development environments.",
    "gitUrl": "https://github.com/daytonaio/sample-python-fastapi-authorizer"
=======
    "name": "Sample React.js Calendar App",
    "description": "The Calendar App is a React-based single-page application that allows event-scheduling , calendar navigation and categorization of events.",
    "gitUrl": "https://github.com/daytonaio/sample-react-calendar-app"
  },
  {
    "name": "Sample Next.js GitHub PR Tracker",
    "description": "An AI-powered tool (using CopilotKit) designed to track your GitHub pull requests across various open-source events like Hacktoberfest, as well as general pull requests.",
    "gitUrl": "https://github.com/daytonaio/sample-nextjs-pr-tracker"
  },
  {
    "name": "GraphQL API with Fine-Grained Access Control",
    "description": "This project demonstrates how to create a GraphQL API with fine-grained access control on your database using Node.js, Express.js, Apollo Server, and MongoDB. The project integrates Daytona for streamlined development environment management, making it easier to handle environment-specific configurations and secrets.",
    "gitUrl": "https://github.com/daytonaio/sample-nodejs-graphql-api"
  },
  {
    "name": "Sample React.js Recipe Finder",
    "description": "Recipe Finder is a web app that helps you discover tasty recipes based on the ingredients you already have in your kitchen.",
    "gitUrl": "https://github.com/daytonaio/sample-react-recipe-finder"
  },
  {
    "name": "Sample React.js Ecotrack",
    "description": "A LLM powered web app that calculates the carbon footprint of a family and gives advisory to reduce the carbon footprint.",
    "gitUrl": "https://github.com/daytonaio/sample-react-node-ecotrack"
  },
  {
    "name": "Sample Python Rag Slim",
    "description": "A web app which provides a solution leveraging Structured Language Instruction Models (SLIM) from LLMWare. With 10 models, Rag-Slim is your gateway to unlocking advanced AI-driven capabilities.",
    "gitUrl": "https://github.com/daytonaio/sample-python-rag-slim"
  },
  {
    "name" : "Sample Django Courier Manager",
    "description" : "Django-based web application to manage courier services efficiently, including bookings, sorting hubs, pickups, and delivery processes. The project integrates Google Maps for enhanced location management and uses Daytona for a streamlined development environment.",
    "gitUrl" : "https://github.com/daytonaio/sample-django-courier-manager"
  },
  {
    "name" : "Sample React.js The NAMESPACE Community",
    "description" : "The official website of The NAMESPACE Community built on React.js. This website receives 5,000+ visits per month",
    "gitUrl" : "https://github.com/daytonaio/sample-react-namespace-community"
  },
  {
    "name": "Sample React Node Adventurize",
    "description": "Adventurize is a web-app that allows users to search for different locations to visit and gather the information regarding those locations.",
    "gitUrl": "https://github.com/daytonaio/sample-react-node-adventurize"
  },
  {
    "name": "Sample Rust Http Server",
    "description": "This project is a build of a web server in Rust on bare minimum from scratch with only native TCP. This is only a fun project to learn rust.",
    "gitUrl": "https://github.com/daytonaio/sample-rust-http-server"
  },
  {
    "name": "Sample React Opinion Panel",
    "description": "This is a Simple React project which helps to collect opinion and shows average opinon of the panel.",
    "gitUrl": "https://github.com/daytonaio/sample-react-opinion-panel"
  },
  {
    "name": "Implementation of RAG for osho chatbot",
    "description": "This sample showcases the core implementation of the Osho Chatbot, leveraging Retrieval-Augmented Generation (RAG) for generating responses grounded in Osho's teachings. The knowledge base is constructed from content scraped from alaalsayid.com.",
    "gitUrl": "https://github.com/daytonaio/sample-python-rag-chatbot"
  },
  {
    "name": "Sample Python C.A.L.M App",
    "description": "C.A.L.M is designed to assist students by providing mental health and emotional support through conversational AI.",
    "gitUrl": "https://github.com/daytonaio/sample-python-calm-app"
  },
  {
    "name": "Sample Next.js with Gemini Chat",
    "description": "A simple Next.js app that provides a basic chat interface powered by Gemini for easily making AI-powered chat applications.",
    "gitUrl": "https://github.com/daytonaio/sample-nextjs-gemini-chat"
  },
  {
    "name": "Sample JavaScript Restaurant",
    "description": "A Restaurant-Website web application using HTML,CSS and Javascript.",
    "gitUrl": "https://github.com/daytonaio/sample-javascript-restaurant"
>>>>>>> 644e0576
  }
]<|MERGE_RESOLUTION|>--- conflicted
+++ resolved
@@ -355,11 +355,11 @@
     "gitUrl": "https://github.com/daytonaio/sample-nextjs-sudoku"
   },
   {
-<<<<<<< HEAD
+
     "name": "Chat with Llama with Daytona",
     "description": "This repository contains a sample FastAPI application that leverages the Llama 3.2-Vision multimodal language model to generate image captions. It demonstrates seamless integration with Daytona for managing reproducible and secure development environments.",
     "gitUrl": "https://github.com/daytonaio/sample-python-fastapi-authorizer"
-=======
+=
     "name": "Sample React.js Calendar App",
     "description": "The Calendar App is a React-based single-page application that allows event-scheduling , calendar navigation and categorization of events.",
     "gitUrl": "https://github.com/daytonaio/sample-react-calendar-app"
@@ -433,6 +433,6 @@
     "name": "Sample JavaScript Restaurant",
     "description": "A Restaurant-Website web application using HTML,CSS and Javascript.",
     "gitUrl": "https://github.com/daytonaio/sample-javascript-restaurant"
->>>>>>> 644e0576
+
   }
 ]