[
  {
    "name": "Alpine",
    "description": "Simple Alpine container with Git installed.",
    "gitUrl": "https://github.com/daytonaio/sample-alpine"
  },
  {
    "name": "Debian",
    "description": "Simple Debian container with Git installed.",
    "gitUrl": "https://github.com/daytonaio/sample-debian"
  },
  {
    "name": "React node note share webapp",
    "description": "It is a note taking webapp, where user's can share notes.",
    "gitUrl": "https://github.com/daytonaio/sample-react-node-note-share-webapp"
  },
  
  {
    "name": "Ubuntu",
    "description": "A simple Ubuntu container with Git and other common utilities installed.",
    "gitUrl": "https://github.com/daytonaio/sample-ubuntu"
  },
  {
    "name": "C",
    "description": "Develop C applications on Linux. Includes Debian C/C++ build tools.",
    "gitUrl": "https://github.com/daytonaio/sample-c"
  },
  {
    "name": "C++",
    "description": "Develop C++ applications on Linux. Includes Debian C/C++ build tools.",
    "gitUrl": "https://github.com/daytonaio/sample-cpp"
  },
  {
    "name": "Sample Krishi Mitra",
    "description": "It enables farmers to get real time weather forecasting and monitor crops and educates them to adopt sustainable farming practices.",
    "gitUrl": "https://github.com/daytonaio/sample-react-farmer-assistance"
  },
  {
    "name": "C# (.NET)",
    "description": "Develop C# and .NET based applications. Includes all needed SDKs, extensions, and dependencies.",
    "gitUrl": "https://github.com/daytonaio/sample-dotnet"
  },
  {
    "name": "Go",
    "description": "Develop Go based applications. Includes appropriate runtime args, Go, common tools, extensions, and dependencies.",
    "gitUrl": "https://github.com/daytonaio/sample-go"
  },
  {
    "name": "Java",
    "description": "Develop Java applications. Includes the JDK and Java extensions.",
    "gitUrl": "https://github.com/daytonaio/sample-java"
  },
  {
    "name": "Julia (Genie)",
    "description": "Develop Julia based applications with Genie framework. Includes needed tools, extensions, framework and dependencies.",
    "gitUrl": "https://github.com/daytonaio/sample-julia-genie"
  },
  {
    "name": "Julia",
    "description": "Develop Julia applications. Includes PkgTemplates for package creation and JuliaFormatter for code formatting.",
    "gitUrl": "https://github.com/daytonaio/sample-julia"
  },
  {
    "name": "Rust Actix Server",
    "description": "Develop Rust based Web applications with Actix Server Framework. Includes required Cargo Pakcages.",
    "gitUrl": "https://github.com/daytonaio/sample-rust-actix-server/"
  },
  {
    "name": "Kotlin / JetpackCompose - HopeChain",
    "description": "HopeChain is a decentralized donation tracking application built on the Solana blockchain. This project is dedicated to enhancing transparency and accountability in charitable donations, allowing donors to trace their contributions from the initial donation to their final use.",
    "gitUrl": "https://github.com/daytonaio/sample-android-blockchain"
  },
  {
    "name": "PHP",
    "description": "Develop PHP based applications. Includes needed tools, extensions, and dependencies.",
    "gitUrl": "https://github.com/daytonaio/sample-php"
  },
  {
    "name": "Python",
    "description": "Develop Python applications.",
    "gitUrl": "https://github.com/daytonaio/sample-python"
  },
  {
    "name": "PathGenX-LearningPath Generator",
    "description": "PathGenX is a learning path generator that helps users create personalized learning paths based on their interests and goals. It uses natural language processing to understand user input and generate a list of recommended courses and resources.",
    "gitUrl": "https://github.com/Raghunani12/Daytona-PathGenX"
  },
  {
      "name": "Python - AI Recipe Generator",
      "description": "The application allows users to upload image of ingredients, analyzes the image, and provides recipe suggestion.",
      "gitUrl": "https://github.com/daytonaio/sample-python-recipe-generator"
  },
  {
    "name": "Python - Lunku AI",
    "description": "Lunku AI is a Bot. Used in Discord for Image Generation using Pordia AI.",
    "gitUrl": "https://github.com/daytonaio/sample-python-discord-image-generator"
  },
  {
    "name": "Python - FastAPI",
    "description": "FastAPI starter based on copier-pdm and daytona",
    "gitUrl": "https://github.com/daytonaio/sample-python-discord-image-generator"
  },
  {
    "name": "Ruby",
    "description": "Develop Ruby based applications. includes everything you need to get up and running.",
    "gitUrl": "https://github.com/daytonaio/sample-ruby"
  },
  {
    "name": "Rust",
    "description": "Develop Rust based applications. Includes appropriate runtime args and everything you need to get up and running.",
    "gitUrl": "https://github.com/daytonaio/sample-rust"
  },
  {
    "name": "Node / TypeScript",
    "description": "Develop Node.js based applications in TypeScript. Includes Node.js, eslint, nvm, yarn, and the TypeScript compiler.",
    "gitUrl": "https://github.com/daytonaio/sample-typescript-node"
  },
  {
    "name": "Next.js - OpenSourceSmith",
    "description": "A platform designed to empower developers by providing curated open-source templates for frontend, backend, and full-stack applications. Built using NextJs, Prisma, Postgres, CopilotKit, ShadCN.",
    "gitUrl": "https://github.com/daytonaio/sample-open-source-smith"
  },
  {
    "name": "Next.js - MindmapCopilot",
    "description": "Mindmap Copilot, a tool that can simplify the mindmap creation with the help of a copilot. Built using NextJs, TypeCcript, CopilotKit, ShadCN, Tailwind.",
    "gitUrl": "https://github.com/daytonaio/sample-mindmap-copilot"
  },
  {
    "name": "Next.js - RecipeGenie",
    "description": "Recipe Genie, an app for exploring delicious recipes, powered by TheMealDB. Built using NextJs, JavaScript, react-shepherd, Tailwind, DaisyUI.",
    "gitUrl": "https://github.com/daytonaio/sample-recipe-genie"
  },
  {
    "name": "React.js - Cropify",
    "description": "Cropify, a fast and user-friendly image cropping tool with features like adjustable crop areas, aspect ratio presets, and instant previews. Built using React.js, Vite, Mantine, and React Easy Crop.",
    "gitUrl": "https://github.com/daytonaio/sample-image-crop"
  },
  {
    "name": "Next.js - Cal Buddy",
    "description": "Cal Buddy, is a smart calendar assistant that helps you schedule, manage, and chat with your calendar. It helps you boost your productivity with AI-powered task management.",
    "gitUrl": "https://github.com/daytonaio/sample-calendar-buddy"
  },
  {
    "name": "React.js - TerraGrow",
    "description": "TerraGrow is an AI-powered app that provides crop recommendations and yield improvement strategies by analyzing environmental factors like soil nutrients, temperature, humidity, and pH. It helps farmers optimize planting decisions for higher yields.",
    "gitUrl": "https://github.com/daytonaio/sample-crops-ml"
  },
  {
    "name": "Sample React.js - Tutor Connect",
    "description": "Tutor Connect is a web application that simplifies the process of connecting students with tutors. It features a student dashboard for managing bookings, a tutor availability system, and an admin panel for CRUD operations. Built with React, Node.js, Express.js, and MongoDB, it includes JWT and Google OAuth for secure authentication.",
    "gitUrl": "https://github.com/daytonaio/sample-js-tutor-connect"
  },
  {
    "name": "React.js - AI Text Summarization and Analysis",
    "description": "A beginner-friendly application designed to transform long texts into quick summaries, key insights, and fun mnemonics. It prompts you to enter a text and helps you get the gist of it.",
    "gitUrl": "https://github.com/daytonaio/sample-react-text-AI"
  },
  {
    "name": "Next.js - Video Generation AI",
    "description": "Video Generation AI is designed as a SaaS platform, allowing users to easily create engaging video content for various purposes such as marketing, education, or social media. It uses AI to generate video content based on user inputs.",
    "gitUrl": "https://github.com/daytonaio/sample-video-generator"
  },
  {
    "name": "Django - CrisisMonitor",
    "description": "Crisis Monitor is a web application designed to track natural disasters and display information through an interactive dashboard. Built with HTML, CSS, JavaScript, and Django (Python), it features a responsive design for seamless usability.",
    "gitUrl": "https://github.com/daytonaio/sample-django-crisis-monitor"
  },
  {
    "name": "Flask - AI Playlist Generator",
    "description": "A Python-based application that dynamically generates playlists based on the user's emotional state and inputs, using APIs and machine learning techniques.",
    "gitUrl": "https://github.com/daytonaio/sample-python-ai-playlist-generator"
  },
  {
    "name": "Rust - Actix Web Server",
    "description": "This is a sample Rust project using Actix-Web, designed to demonstrate a simple and scalable backend web framework.",
    "gitUrl": "https://github.com/daytonaio/sample-rust-actix"
  },
  {
    "name": "Next.js - Festigo",
    "description": "Festigo is an event planning and event organizing website that bring guests, vendors and event organizers(the people hosting the event) under a single umbrella.",
    "gitUrl": "https://github.com/daytonaio/sample-nextjs-event-planner"
  },
  {
    "name": "Next.js - Cooperword",
    "description": "The COOPER WORD is a web-based tool designed to help users create, manage, and view events in a calendar format. Built using React, Next.js, and TypeScript, this application provides a user-friendly interface with intuitive functionality for effective event management.",
    "gitUrl": "https://github.com/daytonaio/sample-nextjs-ai-event-manager.git"
  },
  {
    "name": "Python/Flask - ai-code-reviwer",
    "description": "Get the feedback on your code and also can translate it to another programming language",
    "gitUrl": "https://github.com/daytonaio/sample-python-ai-code-review"
  },
  {
    "name": "Python/Streamlit - LinearPredictor",
    "description": "LinearPredictor is an interactive web application designed to help users build and explore simple linear regression models.",
    "gitUrl": "https://github.com/daytonaio/sample-python-linear-predictor"
  },
  {
    "name": "React.js - carecradle",
    "description": "CareCradle is an open-source, generative AI-powered assistant designed to provide comprehensive information, advice, and support for expectant mothers during their pregnancy journey.",
    "gitUrl": "https://github.com/daytonaio/sample-ai-carecradle"
  },
  {
    "name": "React.js - GH-Search",
    "description": "GH-Search is a project built using github's rest api and react that allows us to search and gather information about various github users.",
    "gitUrl": "https://github.com/daytonaio/sample-github-user-search.git"
  },
  {
    "name": "React.js - Ex-con-thrive",
    "description": "Ex-Cons Thrive is a project designed to help formerly incarcerated individuals reintegrate into society by providing job search assistance, legal support, mental health services, and more.",
    "gitUrl": "https://github.com/daytonaio/sample-react-job-assistant"
  },
  {
    "name": "Python/Django - Project Management",
    "description": "Project Managemment transforms the thesis project management system at Tribhuvan University into a dynamic web application using Django, enhancing collaboration and efficiency for all teachers and students.",
    "gitUrl": "https://github.com/daytonaio/sample-django-project-manager"
  },
  {
    "name": "Python/Streamlit - DocBot",
    "description": "DocBot is a Streamlit web application that enables interactive conversations with PDF documents using Gemini AI, providing insightful responses based on the document's content.",
    "gitUrl": "https://github.com/daytonaio/sample-streamlit-ai-document-insights"
  },
  {
    "name": "Python/Flask - CodeChatter",
    "description": "CodeChatter v2 is an advanced Flask-based application that harnesses the power of the Groq API to provide intelligent coding assistance.",
    "gitUrl": "https://github.com/daytonaio/sample-flask-groq-code-assistant"
  },
  {
    "name" : "Movies Collection",
    "description" : "Django-based back-end oriented web application, for customising multiple movies collections, which allows users to perform basic CRUD operations.",
    "gitUrl" : "https://github.com/AbhishekSavant-005/Movies_DB"
  },
  {
    "name": "AstroJS + Sanity CMS Blog",
    "description": "A minimalistic blog built using AstroJS and Sanity CMS for content management, showcasing how incredibly developer-friendly it is to create a blog. With added benefits of Daytona",
    "gitUrl": "https://github.com/daytonaio/sample-astro-blog"
  },
  {
    "name": "Sample Django Wellness Buddy",
    "description": "Django-based web application to calculate your wellness score based on the 8 dimensions of wellness. It uses Twilio to send you an SMS about the results. The project integrates Google Gemini for calculating the score based on the answers you give",
    "gitUrl": "https://github.com/daytonaio/sample-django-wellness-buddy"
  },
  {
    "name": "NextJs/MindsDb - WordWave",
    "description": "A blogging platform that uses AI to help generate content for posts and categorize them into their respective topics.",
    "gitUrl": "https://github.com/daytonaio/sample-nextjs-blogging-app"
  },
  {
    "name": "React.js - effective-scrapper",
    "description": "Effective Scrapper is a web application designed to simplify the job search process for individuals interested in roles within the technology industry.",
    "gitUrl": "https://github.com/daytonaio/sample-js-job-scaper"
  },
  {
    "name": "Bun/Next.js - Therabot",
    "description": "Therabot is a mental health chatbot that provides support and resources for individuals experiencing mental health challenges.",
    "gitUrl": "https://github.com/daytonaio/sample-bun-nextjs-therabot"
  },
  {
    "name": "Go CRUD - Redis",
    "description": "A simple backend HTTP server which does the CRUD (Create, Read, Update, Delete) operation. It uses Chi router for the http connection and Redis for the storage.",
    "gitUrl": "https://github.com/daytonaio/sample-go-crud-redis"
  },
  {
    "name": "Sample Bun Web Server",
    "description": "An HTTP server showcasing routing and template rendering with EJS, powered by Bun, a high-performance JavaScript runtime and toolkit.",
    "gitUrl": "https://github.com/daytonaio/sample-bun-web-server"
  },
  {
    "name": "Python - AskPixie",
    "description": "A Python-powered educational platform leveraging Reflex and Google's Gemini API for domain-specific insights, text and image analysis, and enhanced learning experiences.",
    "gitUrl": "https://github.com/daytonaio/sample-python-ask-pixie"
  },
  {
    "name": "Typescript-Gemini - FitnessAssistant",
    "description": "Fitness Assistant demonstrates how to build a backend application using Node.js, TypeScript, and the Gemini API, and is designed to be used with Daytona. It includes features such as user authentication, get fitness advice, and get nutrition advice.",
    "gitUrl": "https://github.com/daytonaio/sample-typescript-gemini-fitness-assitant"
  },
  {
    "name": "Keyword Density Application",
    "description": "A tool to calculate keyword density from large text / raw html / direct URL.",
    "gitUrl": "https://github.com/daytonaio/sample-laravel-keyword-density"
  },
  {
    "name": "Github User Profile Analyzer",
    "description": "A Next.js application built with TypeScript, Tailwind CSS, and ShadCN, utilizing MetaLLama 3 on AWS Bedrock for insightful GitHub user profile analysis.",
    "gitUrl": "https://github.com/daytonaio/sample-nextjs-github-user-insights"
  },
  {
    "name": "Music Player",
    "description": "A React based lightweight, and responsive music player that lets you enjoy your favorite songs with a clean and modern interface.",
    "gitUrl": "https://github.com/daytonaio/sample-react-music-player"
  },
  {
    "name": "Next.js & Go - Certify",
    "description": "Sample Go/Next.js project for building a Certification System using Soulbound Tokens (SBTs) on the Kalp Blockchain.",
    "gitUrl": "https://github.com/daytonaio/sample-go-nextjs-sbt-blockchain"
  },
  {
    "name": "Next.js & FastAPI - Book Summary Generator",
    "description": "Sample Next.js and FastAPI book summary generator. It uses the Gemini API to generate summaries of books and meilisearch to search for books.",
    "gitUrl": "https://github.com/daytonaio/sample-nextjs-book-summary"
  },
  {
    "name": "Next.js - Story Generator",
    "description": "The Story Generator Platform, using Next.js and Groq API, lets children create personalized stories, fostering creativity and storytelling skills.",
    "gitUrl": "https://github.com/daytonaio/sample-nextjs-story-generator"
  },
  {
    "name": "ShepherdJS - gotSeed",
    "description": "gotSeed is a web application which lets you to explore a diverse range of plants available at nearby nurseries and gardens 🌿.",
    "gitUrl": "https://github.com/daytonaio/sample-shepherd-js-gotseed"
  },
  {
    "name": "Python Flask - ML Model Deployment - IRIS-C",
    "description": "IRIS-C is a Python Flask project where the iris flower classification model is deployed into a web app. With given lengths and widths of petals and sepals, we can classify a flower into one of the species of the iris flower.",
    "giturl": "https://github.com/daytonaio/sample-python-flask-ml-model-deployment"
  },
  {
    "name": "NextJS & SocketIO - DevOrbit",
    "description": "It's the ultimate space for devs to pair program, share code snips, and work together. Whether you're looking to work on a project, brainstorm ideas, or just have a random chat about your favorite tech, we've has got you covered",
    "gitUrl": "https://github.com/daytonaio/sample-typescript-nextjs-devorbit"
  },
  {
    "name": "React.js & Node - Briefly",
    "description": "Research companion where you can upload papers and get summaries, and find answers to the relevant questions on the paper",
    "gitUrl": "https://github.com/daytonaio/sample-react-ai-paper-summary.git"
  },
  {
    "name": "NextJS - Weather-bot",
    "description": "This application provides real-time weather information, including temperature, descriptions, humidity, and wind speed, based on user input.",
    "gitUrl": "https://github.com/daytonaio/sample-nextjs-weather-bot.git"
  },
  {
    "name": "Astro - Restaurant app",
    "description": "A modern, responsive restaurant website built with Astro.js and TailwindCSS, showcasing a restaurant's menu, team, and story.",
    "gitUrl": "https://github.com/daytonaio/sample-astro-tailwind-restaurant"
  },
  {
    "name": "Sample Go Web Server",
    "description": "A simple Go web server using Gorilla Mux and Logrus",
    "gitUrl": "https://github.com/daytonaio/sample-go-web-server"
  },
  {
    "name": "PHP/Laravel URL extractor app - URLex",
    "description": "A simple app to understand different parts of URL in an unique way using Laravel 11.x ",
    "gitUrl": "https://github.com/daytonaio/sample-laravel-url-extractor.git"
  },
  {
    "name": "Sample React Coinbase Connect",
    "description": "A boilerplate for React + Vite + TypeScript + shadcn/ui + CoinBase Wallet SDK project.",
    "gitUrl": "https://github.com/daytonaio/sample-react-coinbase-connect"
  },
  {
    "name": "EJS Thoughts Web App",
    "description": "A web app built using nodejs that allows user to share their thoughts.",
    "gitUrl": "https://github.com/daytonaio/sample-ejs-web-app"
  },
  {
    "name": "Sample JavaScript devbot",
    "description": "An application built using React and Node which aids developer to optimize, explain code",
    "gitUrl": "https://github.com/daytonaio/sample-javascript-devbot"
  },
  {
    "name": "Sample Nuxt.js Quote Generator",
    "description": "Quote Smith is a Nuxt.js app for creating and customizing inspirational quotes. Edit fonts, sizes, and gradients, then generate and download quotes as PNGs for sharing or personal use.",
    "gitUrl": "https://github.com/daytonaio/sample-nuxtjs-quote-generator"
  },
  {
    "name": "React.js - Progify",
    "description": "Progrify is an AI-powered online code editor designed to revolutionize how people learn and write code.",
    "gitUrl": "https://github.com/daytonaio/sample-ai-editor-progify"
  },
  {
    "name": "Sample Next.js Nexus Framework",
    "description": "Nexus is a modern Next.js frontend framework powered by Daytona, designed for rapid development, scalability, and performance. It delivers responsive, user-friendly interfaces for dynamic web applications.",
    "gitUrl": "https://github.com/daytonaio/sample-nextjs-nexus-framework"
  },
  {
    "name": "Sample Astro Pet Pilot",
    "description": "Pet Pilot AI is an intelligent chatbot designed to assist pet owners in providing optimal care for their beloved pets.",
    "gitUrl": "https://github.com/daytonaio/sample-astro-pet-pilot"
  },
  {
    "name": "Sample Next.js Sudoku Game",
    "description": "A Sudoku game built with Next.js and TailwindCSS. The game generates Sudoku puzzles of varying difficulties (easy, medium, hard, expert) and allows users to interactively fill in the grid.",
    "gitUrl": "https://github.com/daytonaio/sample-nextjs-sudoku"
  },
  {
    "name": "Sample React.js Calendar App",
    "description": "The Calendar App is a React-based single-page application that allows event-scheduling , calendar navigation and categorization of events.",
    "gitUrl": "https://github.com/daytonaio/sample-react-calendar-app"
  },
  {
    "name": "Sample Next.js GitHub PR Tracker",
    "description": "An AI-powered tool (using CopilotKit) designed to track your GitHub pull requests across various open-source events like Hacktoberfest, as well as general pull requests.",
    "gitUrl": "https://github.com/daytonaio/sample-nextjs-pr-tracker"
  },
  {
    "name": "Daytona-Pydantic-ai-App",
    "description": "This repository contains a sample Flask web application that demonstrates integration with Daytona for managing development environments. The app also showcases AI-powered functionality using OpenAI API and a responsive interface built with Tailwind CSS.",
    "gitUrl": "https://github.com/daytonaio/sample-python-pydantic-ai"
  },
  {
    "name": "GraphQL API with Fine-Grained Access Control",
    "description": "This project demonstrates how to create a GraphQL API with fine-grained access control on your database using Node.js, Express.js, Apollo Server, and MongoDB. The project integrates Daytona for streamlined development environment management, making it easier to handle environment-specific configurations and secrets.",
    "gitUrl": "https://github.com/daytonaio/sample-nodejs-graphql-api"
  },
  {
    "name": "Sample React.js Recipe Finder",
    "description": "Recipe Finder is a web app that helps you discover tasty recipes based on the ingredients you already have in your kitchen.",
    "gitUrl": "https://github.com/daytonaio/sample-react-recipe-finder"
  },
  {
    "name": "Sample React.js Real Estate Website",
    "description": "A React and Material-UI-based platform for listing and browsing properties, featuring property uploads with images, proof of ownership, and  responsive designs.",
    "gitUrl": "https://github.com/sujal-98/realestate"
  },
  {
    "name": "Sample React.js Ecotrack",
    "description": "A LLM powered web app that calculates the carbon footprint of a family and gives advisory to reduce the carbon footprint.",
    "gitUrl": "https://github.com/daytonaio/sample-react-node-ecotrack"
  },
  {
    "name": "Sample Python Rag Slim",
    "description": "A web app which provides a solution leveraging Structured Language Instruction Models (SLIM) from LLMWare. With 10 models, Rag-Slim is your gateway to unlocking advanced AI-driven capabilities.",
    "gitUrl": "https://github.com/daytonaio/sample-python-rag-slim"
  },
  {
    "name": "Sample Django Courier Manager",
    "description": "Django-based web application to manage courier services efficiently, including bookings, sorting hubs, pickups, and delivery processes. The project integrates Google Maps for enhanced location management and uses Daytona for a streamlined development environment.",
    "gitUrl": "https://github.com/daytonaio/sample-django-courier-manager"
  },
  {
    "name": "Sample React.js The NAMESPACE Community",
    "description": "The official website of The NAMESPACE Community built on React.js. This website receives 5,000+ visits per month",
    "gitUrl": "https://github.com/daytonaio/sample-react-namespace-community"
  },
  {
    "name": "Sample React Node Adventurize",
    "description": "Adventurize is a web-app that allows users to search for different locations to visit and gather the information regarding those locations.",
    "gitUrl": "https://github.com/daytonaio/sample-react-node-adventurize"
  },
  {
    "name": "Sample Rust Http Server",
    "description": "This project is a build of a web server in Rust on bare minimum from scratch with only native TCP. This is only a fun project to learn rust.",
    "gitUrl": "https://github.com/daytonaio/sample-rust-http-server"
  },
  {
    "name": "Sample React Opinion Panel",
    "description": "This is a Simple React project which helps to collect opinion and shows average opinon of the panel.",
    "gitUrl": "https://github.com/daytonaio/sample-react-opinion-panel"
  },
  {
    "name": "Implementation of RAG for osho chatbot",
    "description": "This sample showcases the core implementation of the Osho Chatbot, leveraging Retrieval-Augmented Generation (RAG) for generating responses grounded in Osho's teachings. The knowledge base is constructed from content scraped from alaalsayid.com.",
    "gitUrl": "https://github.com/daytonaio/sample-python-rag-chatbot"
  },
  {
    "name": "Sample React Calculator",
    "description": "A simple calculator built using React.js, demonstrating the basic functionality of a calculator.",
    "gitUrl": "https://github.com/codedpool/daytonaio"
  },
  {
    "name": "Sample React AI Image Generator",
    "description": "The AI Image Generator creates realistic images from descriptive prompts, ensuring high-quality outputs with efficiency using the black-forest-labs/FLUX.1-dev model.",
    "gitUrl":"https://github.com/daytonaio/sample-react-ai-image-generator"
  },
  {
    "name": "Sample Python C.A.L.M App",
    "description": "C.A.L.M is designed to assist students by providing mental health and emotional support through conversational AI.",
    "gitUrl": "https://github.com/daytonaio/sample-python-calm-app"
  },

  {
    "name": "HealthBot AI",
    "description": "HealthBot AI is an intelligent chatbot designed to provide timely text responses tailored for health practitioners.",
    "gitUrl": "https://github.com/NyuydineBill/Nyuydine-AI-chatbot-django"
  },
  {
    "name": "Store",
    "description": "This is a sample online store that lets you view fake products and add them to cart",
    "gitUrl": "https://github.com/daytonaio/sample-nextjs-store"
  },
  {
    "name": "Sample Next.js with Gemini Chat",
    "description": "A simple Next.js app that provides a basic chat interface powered by Gemini for easily making AI-powered chat applications.",
    "gitUrl": "https://github.com/daytonaio/sample-nextjs-gemini-chat"
  },
  {
    "name": "Sample JavaScript Restaurant",
    "description": "A Restaurant-Website web application using HTML,CSS and Javascript.",
    "gitUrl": "https://github.com/daytonaio/sample-javascript-restaurant"
  },
  {
    "name": "Nextjs - Aceternity UI sample",
    "description": "GlobalSync is an frontend project made with Aceternity UI",
    "gitUrl": "https://github.com/daytonaio/sample-nextjs-aceternity"
  },
  {
    "name": "Sample PHP URL Shortener",
    "description": "A simple URL shortener web application built using PHP and MySQL.",
    "gitUrl": "https://github.com/daytonaio/sample-php-url-shortener"
  },
  {
    "name": "Chat with Llama with Daytona",
    "description": "This repository contains a sample FastAPI application that leverages the Llama 3.2-Vision multimodal language model to generate image captions. It demonstrates seamless integration with Daytona for managing reproducible and secure development environments.",
    "gitUrl": "https://github.com/daytonaio/sample-python-fastapi-authorizer"
  },
  {
    "name": "Sample React guessing game",
    "description": "A simple guessing game where users get to predict if the next number generated is in a given range.",
    "gitUrl": "https://github.com/daytonaio/sample-react-guessing-game"
  },
  {
    "name": "Smart News Flow with Daytona",
    "description": "A simple React platform Smart News Flow which utilizes Fluvio's real-time data streaming capabilities combined with Groq's fast inference large language models (LLMs) to deliver an enhance and refine historical and realtime news content from various source(currently only supports NewsAPI) with just a single prompt.",
    "gitUrl": "https://github.com/Precious-Macaulay/Smart-News-Flow-with-Daytona"
  },
  {
    "name": "Python / Convomate",
    "description": "A Simple Chatbot Using Mistral",
    "gitUrl": "https://github.com/daytonaio/sample-python-mistral-chatbot"
  },
<<<<<<< HEAD
   {
    "name": "Priority based Todo-List",
    "description": "Users can add tasks based on their priority, mark tasks as complete, or delete them, either through a form or with AI assistance.",
    "gitUrl": "https://github.com/Vaishnavi-Raykar/Priority-Todo"
=======
    {
    "name": "Study Buddy AI",
    "description": "Interactive Flashcard and Quiz Generator App",
    "gitUrl": "https://github.com/sanketshinde3001/Study-Buddy"
>>>>>>> 481cc84f
  }
]<|MERGE_RESOLUTION|>--- conflicted
+++ resolved
@@ -521,16 +521,9 @@
     "description": "A Simple Chatbot Using Mistral",
     "gitUrl": "https://github.com/daytonaio/sample-python-mistral-chatbot"
   },
-<<<<<<< HEAD
-   {
+  {
     "name": "Priority based Todo-List",
     "description": "Users can add tasks based on their priority, mark tasks as complete, or delete them, either through a form or with AI assistance.",
     "gitUrl": "https://github.com/Vaishnavi-Raykar/Priority-Todo"
-=======
-    {
-    "name": "Study Buddy AI",
-    "description": "Interactive Flashcard and Quiz Generator App",
-    "gitUrl": "https://github.com/sanketshinde3001/Study-Buddy"
->>>>>>> 481cc84f
   }
 ]