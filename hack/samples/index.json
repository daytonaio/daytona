[
  {
      "name": "Alpine",
      "description": "Simple Alpine container with Git installed.",
      "gitUrl": "https://github.com/daytonaio/sample-alpine"
  },
  {
      "name": "Debian",
      "description": "Simple Debian container with Git installed.",
      "gitUrl": "https://github.com/daytonaio/sample-debian"
  },
  {
      "name": "Ubuntu",
      "description": "A simple Ubuntu container with Git and other common utilities installed.",
      "gitUrl": "https://github.com/daytonaio/sample-ubuntu"
  },
  {
      "name": "C",
      "description": "Develop C applications on Linux. Includes Debian C/C++ build tools.",
      "gitUrl": "https://github.com/daytonaio/sample-c"
  },
  {
      "name": "C++",
      "description": "Develop C++ applications on Linux. Includes Debian C/C++ build tools.",
      "gitUrl": "https://github.com/daytonaio/sample-cpp"
  },
  {
      "name": "C# (.NET)",
      "description": "Develop C# and .NET based applications. Includes all needed SDKs, extensions, and dependencies.",
      "gitUrl": "https://github.com/daytonaio/sample-dotnet"
  },
  {
      "name": "Go",
      "description": "Develop Go based applications. Includes appropriate runtime args, Go, common tools, extensions, and dependencies.",
      "gitUrl": "https://github.com/daytonaio/sample-go"
  },
  {
      "name": "Java",
      "description": "Develop Java applications. Includes the JDK and Java extensions.",
      "gitUrl": "https://github.com/daytonaio/sample-java"
  },
  {
    "name": "Julia (Genie)",
    "description": "Develop Julia based applications with Genie framework. Includes needed tools, extensions, framework and dependencies.",
    "gitUrl": "https://github.com/daytonaio/sample-julia-genie"
  },
  {
    "name": "Julia",
    "description": "Develop Julia applications. Includes PkgTemplates for package creation and JuliaFormatter for code formatting.",
    "gitUrl": "https://github.com/daytonaio/sample-julia"
  },
  {
      "name": "PHP",
      "description": "Develop PHP based applications. Includes needed tools, extensions, and dependencies.",
      "gitUrl": "https://github.com/daytonaio/sample-php"
  },
  {
      "name": "Python",
      "description": "Develop Python applications.",
      "gitUrl": "https://github.com/daytonaio/sample-python"
  },
  {
      "name": "Ruby",
      "description": "Develop Ruby based applications. includes everything you need to get up and running.",
      "gitUrl": "https://github.com/daytonaio/sample-ruby"
  },
  {
      "name": "Rust",
      "description": "Develop Rust based applications. Includes appropriate runtime args and everything you need to get up and running.",
      "gitUrl": "https://github.com/daytonaio/sample-rust"
  },
  {
      "name": "Node / TypeScript",
      "description": "Develop Node.js based applications in TypeScript. Includes Node.js, eslint, nvm, yarn, and the TypeScript compiler.",
      "gitUrl": "https://github.com/daytonaio/sample-typescript-node"
  },
  {
      "name": "Next.js - OpenSourceSmith",
      "description": "A platform designed to empower developers by providing curated open-source templates for frontend, backend, and full-stack applications. Built using NextJs, Prisma, Postgres, CopilotKit, ShadCN.",
      "gitUrl": "https://github.com/daytonaio/sample-open-source-smith"
  },
  {
      "name": "Next.js - MindmapCopilot",
      "description": "Mindmap Copilot, a tool that can simplify the mindmap creation with the help of a copilot. Built using NextJs, TypeCcript, CopilotKit, ShadCN, Tailwind.",
      "gitUrl": "https://github.com/daytonaio/sample-mindmap-copilot"
  },
  {
      "name": "Next.js - RecipeGenie",
      "description": "Recipe Genie, an app for exploring delicious recipes, powered by TheMealDB. Built using NextJs, JavaScript, react-shepherd, Tailwind, DaisyUI.",
      "gitUrl": "https://github.com/daytonaio/sample-recipe-genie"
  },
  {
    "name": "React.js - Cropify",
    "description": "Cropify, a fast and user-friendly image cropping tool with features like adjustable crop areas, aspect ratio presets, and instant previews. Built using React.js, Vite, Mantine, and React Easy Crop.",
    "gitUrl": "https://github.com/daytonaio/sample-image-crop"
  },
  {
    "name": "Next.js - Cal Buddy",
    "description": "Cal Buddy, is a smart calendar assistant that helps you schedule, manage, and chat with your calendar. It helps you boost your productivity with AI-powered task management.",
    "gitUrl": "https://github.com/daytonaio/sample-calendar-buddy"
  },
  {
    "name": "React.js - TerraGrow",
    "description": "TerraGrow is an AI-powered app that provides crop recommendations and yield improvement strategies by analyzing environmental factors like soil nutrients, temperature, humidity, and pH. It helps farmers optimize planting decisions for higher yields.",
    "gitUrl": "https://github.com/daytonaio/sample-crops-ml"
  },
  {
    "name": "React.js - AI Text Summarization and Analysis",
    "description": "A beginner-friendly application designed to transform long texts into quick summaries, key insights, and fun mnemonics. It prompts you to enter a text and helps you get the gist of it.",
    "gitUrl": "https://github.com/daytonaio/sample-react-text-AI"
  },
  {
    "name": "Next.js - Video Generation AI",
    "description": "Video Generation AI is designed as a SaaS platform, allowing users to easily create engaging video content for various purposes such as marketing, education, or social media. It uses AI to generate video content based on user inputs.",
    "gitUrl": "https://github.com/daytonaio/sample-video-generator"
  }, 
  {
    "name": "Django - CrisisMonitor",
    "description": "Crisis Monitor is a web application designed to track natural disasters and display information through an interactive dashboard. Built with HTML, CSS, JavaScript, and Django (Python), it features a responsive design for seamless usability.",
    "gitUrl": "https://github.com/daytonaio/sample-django-crisis-monitor"
  },
<<<<<<< HEAD
  
  {
    "name": "Flask - AI Playlist Generator",
    "description": "A Python-based application that dynamically generates playlists based on the user's emotional state and inputs, using APIs and machine learning techniques.",
    "gitUrl": "https://github.com/daytonaio/sample-python-ai-playlist-generator"
=======
  { 
     "name": "Rust - Actix Web Server", 
     "description": "This is a sample Rust project using Actix-Web, designed to demonstrate a simple and scalable backend web framework.", 
     "gitUrl": "https://github.com/daytonaio/sample-rust-actix" 
  },
  {
    "name": "Next.js - Festigo",
    "description": "Festigo is an event planning and event organizing website that bring guests, vendors and event organizers(the people hosting the event) under a single umbrella.",
    "gitUrl": "https://github.com/daytonaio/sample-nextjs-event-planner"
  },
  {
    "name": "Next.js - Cooperword",
    "description":"The COOPER WORD is a web-based tool designed to help users create, manage, and view events in a calendar format. Built using React, Next.js, and TypeScript, this application provides a user-friendly interface with intuitive functionality for effective event management.",
    "gitUrl":"https://github.com/daytonaio/sample-nextjs-ai-event-manager.git"
  },
  {
      "name": "Python/Flask - ai-code-reviwer",
      "description": "Get the feedback on your code and also can translate it to another programming language",
      "gitUrl": "https://github.com/daytonaio/sample-python-ai-code-review"
  },
  {
      "name": "Python/Streamlit - LinearPredictor",
      "description": "LinearPredictor is an interactive web application designed to help users build and explore simple linear regression models.",
      "gitUrl": "https://github.com/daytonaio/sample-python-linear-predictor"
  },
  {
    "name": "React.js - carecradle",
    "description": "CareCradle is an open-source, generative AI-powered assistant designed to provide comprehensive information, advice, and support for expectant mothers during their pregnancy journey.",
    "gitUrl": "https://github.com/daytonaio/sample-ai-carecradle"
  },
  {
    "name": "React.js - GH-Search",
    "description": "GH-Search is a project built using github's rest api and react that allows us to search and gather information about various github users.",
    "gitUrl": "https://github.com/daytonaio/sample-github-user-search.git"
  },
  {
    "name": "React.js - Ex-con-thrive",
    "description": "Ex-Cons Thrive is a project designed to help formerly incarcerated individuals reintegrate into society by providing job search assistance, legal support, mental health services, and more.",
    "gitUrl": "https://github.com/daytonaio/sample-react-job-assistant"
  },
  {
    "name": "Python/Django - Project Management",
    "description": "Project Managemment transforms the thesis project management system at Tribhuvan University into a dynamic web application using Django, enhancing collaboration and efficiency for all teachers and students.",
    "gitUrl": "https://github.com/daytonaio/sample-django-project-manager"
  },
  {
    "name": "Python/Streamlit - DocBot",
    "description": "DocBot is a Streamlit web application that enables interactive conversations with PDF documents using Gemini AI, providing insightful responses based on the document's content.",
    "gitUrl": "https://github.com/daytonaio/sample-streamlit-ai-document-insights"
  },
  {
    "name": "Python/Flask - CodeChatter",
    "description": "CodeChatter v2 is an advanced Flask-based application that harnesses the power of the Groq API to provide intelligent coding assistance.",
    "gitUrl": "https://github.com/daytonaio/sample-flask-groq-code-assistant"
  },
  {
    "name": "AstroJS + Sanity CMS Blog",
    "description": "A minimalistic blog built using AstroJS and Sanity CMS for content management, showcasing how incredibly developer-friendly it is to create a blog. With added benefits of Daytona",
    "gitUrl": "https://github.com/daytonaio/sample-astro-blog"
  },
  {
    "name": "NextJs/MindsDb - WordWave",
    "description": "A blogging platform that uses AI to help generate content for posts and categorize them into their respective topics.",
    "gitUrl": "https://github.com/daytonaio/sample-nextjs-blogging-app"
>>>>>>> afe1921a
  }
]<|MERGE_RESOLUTION|>--- conflicted
+++ resolved
@@ -119,13 +119,12 @@
     "description": "Crisis Monitor is a web application designed to track natural disasters and display information through an interactive dashboard. Built with HTML, CSS, JavaScript, and Django (Python), it features a responsive design for seamless usability.",
     "gitUrl": "https://github.com/daytonaio/sample-django-crisis-monitor"
   },
-<<<<<<< HEAD
   
   {
     "name": "Flask - AI Playlist Generator",
     "description": "A Python-based application that dynamically generates playlists based on the user's emotional state and inputs, using APIs and machine learning techniques.",
     "gitUrl": "https://github.com/daytonaio/sample-python-ai-playlist-generator"
-=======
+  },
   { 
      "name": "Rust - Actix Web Server", 
      "description": "This is a sample Rust project using Actix-Web, designed to demonstrate a simple and scalable backend web framework.", 
@@ -190,6 +189,5 @@
     "name": "NextJs/MindsDb - WordWave",
     "description": "A blogging platform that uses AI to help generate content for posts and categorize them into their respective topics.",
     "gitUrl": "https://github.com/daytonaio/sample-nextjs-blogging-app"
->>>>>>> afe1921a
   }
 ]