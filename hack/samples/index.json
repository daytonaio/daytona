--- conflicted
+++ resolved
@@ -230,14 +230,13 @@
     "gitUrl": "https://github.com/daytonaio/sample-nextjs-github-user-insights"
   },
   {
-<<<<<<< HEAD
+    "name": "Music Player",
+    "description": "A React based lightweight, and responsive music player that lets you enjoy your favorite songs with a clean and modern interface.",
+    "gitUrl": "https://github.com/daytonaio/sample-react-music-player"
+  }
+  {
     "name": "Next.js & Go - Certify",
     "description": "Sample Go/Next.js project for building a Certification System using Soulbound Tokens (SBTs) on the Kalp Blockchain.",
     "gitUrl": "https://github.com/daytonaio/sample-go-nextjs-sbt-blockchain"
-=======
-    "name": "Music Player",
-    "description": "A React based lightweight, and responsive music player that lets you enjoy your favorite songs with a clean and modern interface.",
-    "gitUrl": "https://github.com/daytonaio/sample-react-music-player"
->>>>>>> 13f0964d
   }
 ]