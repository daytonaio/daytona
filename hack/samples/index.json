--- conflicted
+++ resolved
@@ -350,11 +350,11 @@
     "gitUrl": "https://github.com/daytonaio/sample-nextjs-pr-tracker"
   },
   {
-<<<<<<< HEAD
     "name": "GraphQL API with Fine-Grained Access Control",
     "description": "This project demonstrates how to create a GraphQL API with fine-grained access control on your database using Node.js, Express.js, Apollo Server, and MongoDB. The project integrates Daytona for streamlined development environment management, making it easier to handle environment-specific configurations and secrets.",
     "gitUrl": "https://github.com/daytonaio/sample-nodejs-graphql-api"
-=======
+  },
+  {
     "name": "Sample React.js Recipe Finder",
     "description": "Recipe Finder is a web app that helps you discover tasty recipes based on the ingredients you already have in your kitchen.",
     "gitUrl": "https://github.com/daytonaio/sample-react-recipe-finder"
@@ -368,6 +368,5 @@
     "name" : "Sample Django Courier Manager",
     "description" : "Django-based web application to manage courier services efficiently, including bookings, sorting hubs, pickups, and delivery processes. The project integrates Google Maps for enhanced location management and uses Daytona for a streamlined development environment.",
     "gitUrl" : "https://github.com/daytonaio/sample-django-courier-manager"
->>>>>>> eb8773f5
   }
 ]