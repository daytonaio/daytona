--- conflicted
+++ resolved
@@ -290,14 +290,8 @@
     "gitUrl" : "https://github.com/daytonaio/sample-go-web-server"
   },
   {
-<<<<<<< HEAD
-    "name": "Thoughts-daytona",
-    "description" : "A web app built using nodejs that allows user to share their thoughts",
-    "gitUrl" : "https://github.com/daytonaio/sample-ejs-web-app"
-=======
     "name": "Sample React Coinbase Connect",
     "description": "A boilerplate for React + Vite + TypeScript + shadcn/ui + CoinBase Wallet SDK project.",
     "gitUrl": "https://github.com/daytonaio/sample-react-coinbase-connect"
->>>>>>> 9f92a249
   }
 ]