--- conflicted
+++ resolved
@@ -395,14 +395,13 @@
     "gitUrl": "https://github.com/daytonaio/sample-rust-http-server"
   },
   {
-<<<<<<< HEAD
-    "name" : "Sample Python C.A.L.M App",
-    "description" : "C.A.L.M is designed to assist students by providing mental health and emotional support through conversational AI.",
-    "gitUrl" : "https://github.com/daytonaio/sample-python-calm-app"
-=======
     "name": "Sample React Opinion Panel",
     "description": "This is a Simple React project which helps to collect opinion and shows average opinon of the panel.",
     "gitUrl": "https://github.com/daytonaio/sample-react-opinion-panel"
->>>>>>> a83bed90
+  },
+  {
+    "name": "Sample Python C.A.L.M App",
+    "description": "C.A.L.M is designed to assist students by providing mental health and emotional support through conversational AI.",
+    "gitUrl": "https://github.com/daytonaio/sample-python-calm-app"
   }
 ]