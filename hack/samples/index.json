[
  {
      "name": "Alpine",
      "description": "Simple Alpine container with Git installed.",
      "gitUrl": "https://github.com/daytonaio/sample-alpine"
  },
  {
      "name": "Debian",
      "description": "Simple Debian container with Git installed.",
      "gitUrl": "https://github.com/daytonaio/sample-debian"
  },
  {
      "name": "Ubuntu",
      "description": "A simple Ubuntu container with Git and other common utilities installed.",
      "gitUrl": "https://github.com/daytonaio/sample-ubuntu"
  },
  {
      "name": "C",
      "description": "Develop C applications on Linux. Includes Debian C/C++ build tools.",
      "gitUrl": "https://github.com/daytonaio/sample-c"
  },
  {
      "name": "C++",
      "description": "Develop C++ applications on Linux. Includes Debian C/C++ build tools.",
      "gitUrl": "https://github.com/daytonaio/sample-cpp"
  },
  {
      "name": "C# (.NET)",
      "description": "Develop C# and .NET based applications. Includes all needed SDKs, extensions, and dependencies.",
      "gitUrl": "https://github.com/daytonaio/sample-dotnet"
  },
  {
      "name": "Go",
      "description": "Develop Go based applications. Includes appropriate runtime args, Go, common tools, extensions, and dependencies.",
      "gitUrl": "https://github.com/daytonaio/sample-go"
  },
  {
      "name": "Java",
      "description": "Develop Java applications. Includes the JDK and Java extensions.",
      "gitUrl": "https://github.com/daytonaio/sample-java"
  },
  {
    "name": "Julia (Genie)",
    "description": "Develop Julia based applications with Genie framework. Includes needed tools, extensions, framework and dependencies.",
    "gitUrl": "https://github.com/daytonaio/sample-julia-genie"
  },
  {
    "name": "Julia",
    "description": "Develop Julia applications. Includes PkgTemplates for package creation and JuliaFormatter for code formatting.",
    "gitUrl": "https://github.com/daytonaio/sample-julia"
  },
  {
      "name": "PHP",
      "description": "Develop PHP based applications. Includes needed tools, extensions, and dependencies.",
      "gitUrl": "https://github.com/daytonaio/sample-php"
  },
  {
      "name": "Python",
      "description": "Develop Python applications.",
      "gitUrl": "https://github.com/daytonaio/sample-python"
  },
  {
      "name": "Ruby",
      "description": "Develop Ruby based applications. includes everything you need to get up and running.",
      "gitUrl": "https://github.com/daytonaio/sample-ruby"
  },
  {
      "name": "Rust",
      "description": "Develop Rust based applications. Includes appropriate runtime args and everything you need to get up and running.",
      "gitUrl": "https://github.com/daytonaio/sample-rust"
  },
  {
      "name": "Node / TypeScript",
      "description": "Develop Node.js based applications in TypeScript. Includes Node.js, eslint, nvm, yarn, and the TypeScript compiler.",
      "gitUrl": "https://github.com/daytonaio/sample-typescript-node"
  },
  {
      "name": "Next.js - OpenSourceSmith",
      "description": "A platform designed to empower developers by providing curated open-source templates for frontend, backend, and full-stack applications. Built using NextJs, Prisma, Postgres, CopilotKit, ShadCN.",
      "gitUrl": "https://github.com/daytonaio/sample-open-source-smith"
  },
  {
      "name": "Next.js - MindmapCopilot",
      "description": "Mindmap Copilot, a tool that can simplify the mindmap creation with the help of a copilot. Built using NextJs, TypeCcript, CopilotKit, ShadCN, Tailwind.",
      "gitUrl": "https://github.com/daytonaio/sample-mindmap-copilot"
  },
  {
      "name": "Next.js - RecipeGenie",
      "description": "Recipe Genie, an app for exploring delicious recipes, powered by TheMealDB. Built using NextJs, JavaScript, react-shepherd, Tailwind, DaisyUI.",
      "gitUrl": "https://github.com/daytonaio/sample-recipe-genie"
  },
  {
    "name": "React.js - Cropify",
    "description": "Cropify, a fast and user-friendly image cropping tool with features like adjustable crop areas, aspect ratio presets, and instant previews. Built using React.js, Vite, Mantine, and React Easy Crop.",
    "gitUrl": "https://github.com/daytonaio/sample-image-crop"
  },
  {
    "name": "Next.js - Cal Buddy",
    "description": "Cal Buddy, is a smart calendar assistant that helps you schedule, manage, and chat with your calendar. It helps you boost your productivity with AI-powered task management.",
    "gitUrl": "https://github.com/daytonaio/sample-calendar-buddy"
  },
  {
    "name": "React.js - TerraGrow",
    "description": "TerraGrow is an AI-powered app that provides crop recommendations and yield improvement strategies by analyzing environmental factors like soil nutrients, temperature, humidity, and pH. It helps farmers optimize planting decisions for higher yields.",
    "gitUrl": "https://github.com/daytonaio/sample-crops-ml"
  },
  {
    "name": "React.js - AI Text Summarization and Analysis",
    "description": "A beginner-friendly application designed to transform long texts into quick summaries, key insights, and fun mnemonics. It prompts you to enter a text and helps you get the gist of it.",
    "gitUrl": "https://github.com/daytonaio/sample-react-text-AI"
  },
  {
    "name": "Next.js - Video Generation AI",
    "description": "Video Generation AI is designed as a SaaS platform, allowing users to easily create engaging video content for various purposes such as marketing, education, or social media. It uses AI to generate video content based on user inputs.",
    "gitUrl": "https://github.com/daytonaio/sample-video-generator"
  }, 
  {
    "name": "Django - CrisisMonitor",
    "description": "Crisis Monitor is a web application designed to track natural disasters and display information through an interactive dashboard. Built with HTML, CSS, JavaScript, and Django (Python), it features a responsive design for seamless usability.",
    "gitUrl": "https://github.com/daytonaio/sample-django-crisis-monitor"
  },
  {
    "name": "Flask - AI Playlist Generator",
    "description": "A Python-based application that dynamically generates playlists based on the user's emotional state and inputs, using APIs and machine learning techniques.",
    "gitUrl": "https://github.com/daytonaio/sample-python-ai-playlist-generator"
  },
  { 
     "name": "Rust - Actix Web Server", 
     "description": "This is a sample Rust project using Actix-Web, designed to demonstrate a simple and scalable backend web framework.", 
     "gitUrl": "https://github.com/daytonaio/sample-rust-actix" 
  },
  {
    "name": "Next.js - Festigo",
    "description": "Festigo is an event planning and event organizing website that bring guests, vendors and event organizers(the people hosting the event) under a single umbrella.",
    "gitUrl": "https://github.com/daytonaio/sample-nextjs-event-planner"
  },
  {
    "name": "Next.js - Cooperword",
    "description":"The COOPER WORD is a web-based tool designed to help users create, manage, and view events in a calendar format. Built using React, Next.js, and TypeScript, this application provides a user-friendly interface with intuitive functionality for effective event management.",
    "gitUrl":"https://github.com/daytonaio/sample-nextjs-ai-event-manager.git"
  },
  {
      "name": "Python/Flask - ai-code-reviwer",
      "description": "Get the feedback on your code and also can translate it to another programming language",
      "gitUrl": "https://github.com/daytonaio/sample-python-ai-code-review"
  },
  {
      "name": "Python/Streamlit - LinearPredictor",
      "description": "LinearPredictor is an interactive web application designed to help users build and explore simple linear regression models.",
      "gitUrl": "https://github.com/daytonaio/sample-python-linear-predictor"
  },
  {
    "name": "React.js - carecradle",
    "description": "CareCradle is an open-source, generative AI-powered assistant designed to provide comprehensive information, advice, and support for expectant mothers during their pregnancy journey.",
    "gitUrl": "https://github.com/daytonaio/sample-ai-carecradle"
  },
  {
    "name": "React.js - GH-Search",
    "description": "GH-Search is a project built using github's rest api and react that allows us to search and gather information about various github users.",
    "gitUrl": "https://github.com/daytonaio/sample-github-user-search.git"
  },
  {
    "name": "React.js - Ex-con-thrive",
    "description": "Ex-Cons Thrive is a project designed to help formerly incarcerated individuals reintegrate into society by providing job search assistance, legal support, mental health services, and more.",
    "gitUrl": "https://github.com/daytonaio/sample-react-job-assistant"
  },
  {
    "name": "Python/Django - Project Management",
    "description": "Project Managemment transforms the thesis project management system at Tribhuvan University into a dynamic web application using Django, enhancing collaboration and efficiency for all teachers and students.",
    "gitUrl": "https://github.com/daytonaio/sample-django-project-manager"
  },
  {
    "name": "Python/Streamlit - DocBot",
    "description": "DocBot is a Streamlit web application that enables interactive conversations with PDF documents using Gemini AI, providing insightful responses based on the document's content.",
    "gitUrl": "https://github.com/daytonaio/sample-streamlit-ai-document-insights"
  },
  {
    "name": "Python/Flask - CodeChatter",
    "description": "CodeChatter v2 is an advanced Flask-based application that harnesses the power of the Groq API to provide intelligent coding assistance.",
    "gitUrl": "https://github.com/daytonaio/sample-flask-groq-code-assistant"
  },
  {
    "name": "AstroJS + Sanity CMS Blog",
    "description": "A minimalistic blog built using AstroJS and Sanity CMS for content management, showcasing how incredibly developer-friendly it is to create a blog. With added benefits of Daytona",
    "gitUrl": "https://github.com/daytonaio/sample-astro-blog"
  },
  {
    "name": "NextJs/MindsDb - WordWave",
    "description": "A blogging platform that uses AI to help generate content for posts and categorize them into their respective topics.",
    "gitUrl": "https://github.com/daytonaio/sample-nextjs-blogging-app"
  },
  {
    "name": "React.js - effective-scrapper",
    "description": "Effective Scrapper is a web application designed to simplify the job search process for individuals interested in roles within the technology industry.",
    "gitUrl": "https://github.com/daytonaio/sample-js-job-scaper"
  },
  {
    "name": "Bun/Next.js - Therabot",
    "description": "Therabot is a mental health chatbot that provides support and resources for individuals experiencing mental health challenges.",
    "gitUrl": "https://github.com/daytonaio/sample-bun-nextjs-therabot"
  },
  {
    "name": "Go CRUD - Redis",
    "description": "A simple backend HTTP server which does the CRUD (Create, Read, Update, Delete) operation. It uses Chi router for the http connection and Redis for the storage.",
    "gitUrl": "https://github.com/daytonaio/sample-go-crud-redis"
  },
  {
    "name": "Sample Bun Web Server",
    "description": "An HTTP server showcasing routing and template rendering with EJS, powered by Bun, a high-performance JavaScript runtime and toolkit.",
    "gitUrl": "https://github.com/daytonaio/sample-bun-web-server"
  },
  {
    "name": "Python - AskPixie",
    "description": "A Python-powered educational platform leveraging Reflex and Google's Gemini API for domain-specific insights, text and image analysis, and enhanced learning experiences.",
    "gitUrl": "https://github.com/daytonaio/sample-python-ask-pixie"
  },
  {
    "name": "Typescript-Gemini - FitnessAssistant",
    "description": "Fitness Assistant demonstrates how to build a backend application using Node.js, TypeScript, and the Gemini API, and is designed to be used with Daytona. It includes features such as user authentication, get fitness advice, and get nutrition advice.",
    "gitUrl": "https://github.com/daytonaio/sample-typescript-gemini-fitness-assitant"
  },
  {
<<<<<<< HEAD
    "name": "Keyword Density Application",
    "description": "A tool to calculate keyword density from large text / raw html / direct URL.",
    "gitUrl": "https://github.com/daytonaio/sample-laravel-keyword-density"
=======
    "name": "Github User Profile Analyzer",
    "description": "A Next.js application built with TypeScript, Tailwind CSS, and ShadCN, utilizing MetaLLama 3 on AWS Bedrock for insightful GitHub user profile analysis.",
    "gitUrl": "https://github.com/daytonaio/sample-nextjs-github-user-insights"
>>>>>>> 1438d421
  }
]<|MERGE_RESOLUTION|>--- conflicted
+++ resolved
@@ -220,14 +220,13 @@
     "gitUrl": "https://github.com/daytonaio/sample-typescript-gemini-fitness-assitant"
   },
   {
-<<<<<<< HEAD
     "name": "Keyword Density Application",
     "description": "A tool to calculate keyword density from large text / raw html / direct URL.",
     "gitUrl": "https://github.com/daytonaio/sample-laravel-keyword-density"
-=======
+  },
+  {
     "name": "Github User Profile Analyzer",
     "description": "A Next.js application built with TypeScript, Tailwind CSS, and ShadCN, utilizing MetaLLama 3 on AWS Bedrock for insightful GitHub user profile analysis.",
     "gitUrl": "https://github.com/daytonaio/sample-nextjs-github-user-insights"
->>>>>>> 1438d421
   }
 ]