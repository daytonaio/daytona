--- conflicted
+++ resolved
@@ -35,16 +35,19 @@
     "gitUrl": "https://github.com/daytonaio/sample-react-node-note-share-webapp"
   },
   {
-<<<<<<< HEAD
+[
+  {
     "name": "Voting Application",
     "description": "A secure and simple voting system where users can cast votes, and administrators can manage candidates and view voting results.",
-    "url": "https://github.com/avnisinngh/Voting_Application"  },
-=======
+    "url": "https://github.com/avnisinngh/Voting_Application"
+  },
+  {
     "name": "ReactJS - Markdown Previewer",
     "description": "Markdown Previewer is a web application that allows users to write and edit markdown in a live editor while simultaneously viewing a real-time preview.",
     "gitUrl": "https://github.com/AIR-EMPREES-GAMING/markdown-previewer.git"
-  },
->>>>>>> 2ef6e783
+  }
+]
+
   {
     "name": "Ubuntu",
     "description": "A simple Ubuntu container with Git and other common utilities installed.",
