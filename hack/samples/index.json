--- conflicted
+++ resolved
@@ -113,18 +113,16 @@
     "name": "Next.js - Video Generation AI",
     "description": "Video Generation AI is designed as a SaaS platform, allowing users to easily create engaging video content for various purposes such as marketing, education, or social media. It uses AI to generate video content based on user inputs.",
     "gitUrl": "https://github.com/daytonaio/sample-video-generator"
-<<<<<<< HEAD
+
   },
   {
     "name": "Rust - Actix Web Server",
     "description": "This is a sample Rust project using Actix-Web, designed to demonstrate a simple and scalable backend web framework.",
     "gitUrl": "https://github.com/daytonaio/sample-rust-actix"
-=======
   }, 
   {
     "name": "Django - CrisisMonitor",
     "description": "Crisis Monitor is a web application designed to track natural disasters and display information through an interactive dashboard. Built with HTML, CSS, JavaScript, and Django (Python), it features a responsive design for seamless usability.",
     "gitUrl": "https://github.com/daytonaio/sample-django-crisis-monitor"
->>>>>>> 15a75086
   } 
 ]