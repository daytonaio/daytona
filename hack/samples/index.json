--- conflicted
+++ resolved
@@ -673,14 +673,13 @@
     "gitUrl": "https://github.com/TheCoderAdi/discord-bot"
   },
   {
-<<<<<<< HEAD
-  "name": "Bank Application (Bank Chor) - Using Spring Boot & REST API with Daytona",
-  "description": "A bank application featuring account creation, deposits, and withdrawals, implemented with Spring Boot and integrated with Daytona for streamlined development.",
-  "gitUrl": "https://github.com/harshsinghcs/SpingBoot-BankProject-withDaytona"
-=======
+    "name": "Bank Application (Bank Chor) - Using Spring Boot & REST API with Daytona",
+    "description": "A bank application featuring account creation, deposits, and withdrawals, implemented with Spring Boot and integrated with Daytona for streamlined development.",
+    "gitUrl": "https://github.com/harshsinghcs/SpingBoot-BankProject-withDaytona"
+  },
+  {
     "name": "An Web site Builder with prompt",
     "description": "A simple typescript project that generates a website based on the user's prompts that is build on top of claude ai api.",
     "gitUrl": "https://github.com/saurabh007007/Dev-Vashudev"
->>>>>>> 94941806
   }
 ]