// Copyright 2024 Daytona Platforms Inc.
// SPDX-License-Identifier: Apache-2.0

package agent

import (
	"context"
	"errors"
	"fmt"
	"net/url"
	"os"
	"os/exec"
	"time"

	"github.com/daytonaio/daytona/cmd/daytona/config"
	"github.com/daytonaio/daytona/internal/util"
	apiclient_util "github.com/daytonaio/daytona/internal/util/apiclient"
	"github.com/daytonaio/daytona/internal/util/apiclient/conversion"
	agent_config "github.com/daytonaio/daytona/pkg/agent/config"
	"github.com/daytonaio/daytona/pkg/agent/toolbox/fs"
	"github.com/daytonaio/daytona/pkg/apiclient"
	"github.com/daytonaio/daytona/pkg/gitprovider"
	"github.com/daytonaio/daytona/pkg/models"
	"github.com/go-git/go-git/v5/plumbing/transport/http"
	log "github.com/sirupsen/logrus"
)

func (a *Agent) Start() error {
	errChan := make(chan error)

	a.initLogs()

	log.Info("Starting Daytona Agent")

	a.startTime = time.Now()

	err := a.ensureDefaultProfile()
	if err != nil {
		return err
	}

	if a.Config.Mode == agent_config.ModeWorkspace {
		err := a.startWorkspaceMode()
		if err != nil {
			return err
		}

		go func() {
			err := a.Toolbox.Start()
			if err != nil {
				errChan <- err
			}
		}()
	}

	if a.Config.Mode == agent_config.ModeTarget {
		err := a.startTargetMode()
		if err != nil {
			return err
		}
	}

	go func() {
		err := a.Ssh.Start()
		if err != nil {
			errChan <- err
		}
	}()

	go func() {
		err := a.Tailscale.Start()
		if err != nil {
			errChan <- err
		}
	}()

	log.Info("Daytona Agent started")
	return <-errChan
}

func (a *Agent) startTargetMode() error {
	go func() {
		for {
			err := a.updateTargetMetadata()
			if err != nil {
				log.Error(fmt.Sprintf("failed to update target state: %s", err))
			}

			time.Sleep(2 * time.Second)
		}
	}()

	return nil
}

func (a *Agent) startWorkspaceMode() error {
	if a.Config.SkipClone == "" {
		// Ignoring error because we don't want to fail if the git provider is not found
		gitProvider, _ := a.getGitProvider(a.Workspace.Repository.Url)

		var auth *http.BasicAuth
		if gitProvider != nil {
			auth = &http.BasicAuth{}
			auth.Username = gitProvider.Username
			auth.Password = gitProvider.Token
		}

		exists, err := a.Git.RepositoryExists()
		if err != nil {
			log.Error(fmt.Sprintf("failed to clone repository: %s", err))
		} else {
			if exists {
				log.Info("Repository already exists. Skipping clone...")
			} else {
<<<<<<< HEAD
				if stat, err := os.Stat(a.Config.ProjectDir); err == nil {
					ownerUid, err := fs.GetFileUid(stat)
					if err != nil {
						log.Error(err)
					}

=======
				if stat, err := os.Stat(a.Config.WorkspaceDir); err == nil {
					ownerUid := stat.Sys().(*syscall.Stat_t).Uid
>>>>>>> ed442323
					if ownerUid != uint32(os.Getuid()) {
						chownCmd := exec.Command("sudo", "chown", "-R", fmt.Sprintf("%s:%s", a.Workspace.User, a.Workspace.User), a.Config.WorkspaceDir)
						err = chownCmd.Run()
						if err != nil {
							log.Error(err)
						}
					}
				}

				log.Info("Cloning repository...")
				err = a.Git.CloneRepository(a.Workspace.Repository, auth)
				if err != nil {
					log.Error(fmt.Sprintf("failed to clone repository: %s", err))
				} else {
					log.Info("Repository cloned")
				}
			}
		}

		var gitUser *gitprovider.GitUser
		if gitProvider != nil {
			user, err := a.getGitUser(gitProvider.Id)
			if err != nil {
				log.Error(fmt.Sprintf("failed to get git user data: %s", err))
			} else {
				gitUser = &gitprovider.GitUser{
					Email:    user.Email,
					Name:     user.Name,
					Id:       user.Id,
					Username: user.Username,
				}
			}
		}

		var providerConfig *models.GitProviderConfig
		if gitProvider != nil {
			providerConfig = &models.GitProviderConfig{
				SigningMethod: (*models.SigningMethod)(gitProvider.SigningMethod),
				SigningKey:    gitProvider.SigningKey,
			}
		}
		err = a.Git.SetGitConfig(gitUser, providerConfig)
		if err != nil {
			log.Error(fmt.Sprintf("failed to set git config: %s", err))
		}
	}

	err := a.DockerCredHelper.SetDockerConfig()
	if err != nil {
		log.Error(fmt.Sprintf("failed to set docker config: %s", err))
	}

	go func() {
		for {
			err := a.updateWorkspaceMetadata()
			if err != nil {
				log.Error(fmt.Sprintf("failed to update workspace state: %s", err))
			}

			time.Sleep(2 * time.Second)
		}
	}()

	return nil
}

func (a *Agent) getGitProvider(repoUrl string) (*apiclient.GitProvider, error) {
	ctx := context.Background()

	apiClient, err := apiclient_util.GetAgentApiClient(a.Config.Server.ApiUrl, a.Config.Server.ApiKey, a.Config.ClientId, a.TelemetryEnabled)
	if err != nil {
		return nil, err
	}

	encodedUrl := url.QueryEscape(repoUrl)
	gitProviders, res, err := apiClient.GitProviderAPI.ListGitProvidersForUrl(ctx, encodedUrl).Execute()
	if err != nil {
		return nil, apiclient_util.HandleErrorResponse(res, err)
	}

	if len(gitProviders) > 0 {
		return &gitProviders[0], nil
	}

	return nil, nil
}

func (a *Agent) getGitUser(gitProviderId string) (*apiclient.GitUser, error) {
	apiClient, err := apiclient_util.GetAgentApiClient(a.Config.Server.ApiUrl, a.Config.Server.ApiKey, a.Config.ClientId, a.TelemetryEnabled)
	if err != nil {
		return nil, err
	}

	userData, res, err := apiClient.GitProviderAPI.GetGitUser(context.Background(), gitProviderId).Execute()
	if err != nil {
		return nil, apiclient_util.HandleErrorResponse(res, err)
	}

	return userData, nil
}

func (a *Agent) ensureDefaultProfile() error {
	existingConfig, err := config.GetConfig()
	if err != nil {
		return err
	}

	if existingConfig == nil {
		return errors.New("config does not exist")
	}

	for _, profile := range existingConfig.Profiles {
		if profile.Id == "default" {
			return nil
		}
	}

	existingConfig.Id = a.Config.ClientId
	existingConfig.TelemetryEnabled = a.TelemetryEnabled

	return existingConfig.AddProfile(config.Profile{
		Id:   "default",
		Name: "default",
		Api: config.ServerApi{
			Url: a.Config.Server.ApiUrl,
			Key: a.Config.Server.ApiKey,
		},
	})
}

// Agent uptime in seconds
func (a *Agent) uptime() int32 {
	return max(int32(time.Since(a.startTime).Seconds()), 1)
}

func (a *Agent) updateWorkspaceMetadata() error {
	apiClient, err := apiclient_util.GetAgentApiClient(a.Config.Server.ApiUrl, a.Config.Server.ApiKey, a.Config.ClientId, a.TelemetryEnabled)
	if err != nil {
		return err
	}

	var gitStatus *models.GitStatus
	if a.Config.SkipClone == "" {
		var err error
		gitStatus, err = a.Git.GetGitStatus()
		if err != nil {
			return err
		}
	}

	uptime := a.uptime()

	gitStatusDto, err := conversion.Convert[models.GitStatus, apiclient.GitStatus](gitStatus)
	if err != nil {
		return err
	}

	res, err := apiClient.WorkspaceAPI.UpdateWorkspaceMetadata(context.Background(), a.Config.WorkspaceId).WorkspaceMetadata(apiclient.UpdateWorkspaceMetadataDTO{
		Uptime:    uptime,
		GitStatus: gitStatusDto,
	}).Execute()
	if err != nil {
		return apiclient_util.HandleErrorResponse(res, err)
	}

	return nil
}

func (a *Agent) updateTargetMetadata() error {
	apiClient, err := apiclient_util.GetAgentApiClient(a.Config.Server.ApiUrl, a.Config.Server.ApiKey, a.Config.ClientId, a.TelemetryEnabled)
	if err != nil {
		return err
	}

	uptime := a.uptime()
	res, err := apiClient.TargetAPI.UpdateTargetMetadata(context.Background(), a.Config.TargetId).TargetMetadata(apiclient.UpdateTargetMetadataDTO{
		Uptime: uptime,
	}).Execute()
	if err != nil {
		return apiclient_util.HandleErrorResponse(res, err)
	}

	return nil
}

func (s *Agent) initLogs() {
	logFormatter := &util.LogFormatter{
		TextFormatter: &log.TextFormatter{
			ForceColors: true,
		},
		ProcessLogWriter: s.LogWriter,
	}

	log.SetFormatter(logFormatter)
}<|MERGE_RESOLUTION|>--- conflicted
+++ resolved
@@ -112,17 +112,11 @@
 			if exists {
 				log.Info("Repository already exists. Skipping clone...")
 			} else {
-<<<<<<< HEAD
-				if stat, err := os.Stat(a.Config.ProjectDir); err == nil {
-					ownerUid, err := fs.GetFileUid(stat)
-					if err != nil {
-						log.Error(err)
-					}
-
-=======
-				if stat, err := os.Stat(a.Config.WorkspaceDir); err == nil {
-					ownerUid := stat.Sys().(*syscall.Stat_t).Uid
->>>>>>> ed442323
+        if stat, err := os. Stat(a.Config.WorkspaceDir); err == nil {
+          ownerVid, err := fs.GetFileUid(stat)
+          if err != nil {
+            log.Error(err)
+          }
 					if ownerUid != uint32(os.Getuid()) {
 						chownCmd := exec.Command("sudo", "chown", "-R", fmt.Sprintf("%s:%s", a.Workspace.User, a.Workspace.User), a.Config.WorkspaceDir)
 						err = chownCmd.Run()
