--- conflicted
+++ resolved
@@ -8,13 +8,9 @@
 	"io"
 	"os"
 	"os/exec"
-<<<<<<< HEAD
 	"runtime"
 	"strings"
-=======
-	"syscall"
-	"unsafe"
->>>>>>> ed442323
+
 
 	"github.com/daytonaio/daytona/pkg/agent/ssh/config"
 	"github.com/daytonaio/daytona/pkg/common"
@@ -209,37 +205,6 @@
 	}
 }
 
-<<<<<<< HEAD
-func (s *Server) getShell() string {
-	out, err := exec.Command("sh", "-c", "grep '^[^#]' /etc/shells").Output()
-	if err != nil {
-		return "sh"
-	}
-
-	if strings.Contains(string(out), "/usr/bin/zsh") {
-		return "/usr/bin/zsh"
-	}
-
-	if strings.Contains(string(out), "/bin/zsh") {
-		return "/bin/zsh"
-	}
-
-	if strings.Contains(string(out), "/usr/bin/bash") {
-		return "/usr/bin/bash"
-	}
-
-	if strings.Contains(string(out), "/bin/bash") {
-		return "/bin/bash"
-	}
-
-	shellEnv, shellSet := os.LookupEnv("SHELL")
-
-	if shellSet {
-		return shellEnv
-	}
-
-	return "sh"
-=======
 func (s *Server) osSignalFrom(sig ssh.Signal) os.Signal {
 	switch sig {
 	case ssh.SIGABRT:
@@ -273,7 +238,6 @@
 	default:
 		return unix.SIGKILL
 	}
->>>>>>> ed442323
 }
 
 func (s *Server) sftpHandler(session ssh.Session) {
