// Copyright 2024 Daytona Platforms Inc.
// SPDX-License-Identifier: Apache-2.0

package gitprovider

import (
	"fmt"
	"net/http"

	"github.com/daytonaio/daytona/pkg/api/controllers/gitprovider/dto"
	"github.com/daytonaio/daytona/pkg/gitprovider"
	"github.com/daytonaio/daytona/pkg/server"
	"github.com/gin-gonic/gin"
)

// GetGitContext 			godoc
//
//	@Tags			gitProvider
//	@Summary		Get Git context
//	@Description	Get Git context
//	@Produce		json
//	@Param			repository	body		GetRepositoryContext	true	"Get repository context"
//	@Success		200			{object}	GitRepository
//	@Router			/gitprovider/context [post]
//
//	@id				GetGitContext
func GetGitContext(ctx *gin.Context) {
<<<<<<< HEAD
	gitUrl := ctx.Param("gitUrl")

	decodedURLParam, err := url.QueryUnescape(gitUrl)
	if err != nil {
		ctx.AbortWithError(http.StatusInternalServerError, fmt.Errorf("failed to decode query param: %w", err))
=======
	var repositoryContext gitprovider.GetRepositoryContext
	if err := ctx.ShouldBindJSON(&repositoryContext); err != nil {
		ctx.AbortWithError(http.StatusBadRequest, fmt.Errorf("failed to bind json: %s", err.Error()))
>>>>>>> 5d5ec68b
		return
	}

	server := server.GetInstance(nil)

	gitProvider, _, err := server.GitProviderService.GetGitProviderForUrl(repositoryContext.Url)
	if err != nil {
		ctx.AbortWithError(http.StatusInternalServerError, fmt.Errorf("failed to get git provider for url: %w", err))
		return
	}

	repo, err := gitProvider.GetRepositoryContext(repositoryContext)
	if err != nil {
		ctx.AbortWithError(http.StatusInternalServerError, fmt.Errorf("failed to get repository: %w", err))
		return
	}

	ctx.JSON(200, repo)
}

// GetUrlFromRepository 			godoc
//
//	@Tags			gitProvider
//	@Summary		Get URL from Git repository
//	@Description	Get URL from Git repository
//	@Produce		json
//	@Param			repository	body		GitRepository	true	"Git repository"
//	@Success		200			{object}	RepositoryUrl
//	@Router			/gitprovider/context/url [post]
//
//	@id				GetUrlFromRepository
func GetUrlFromRepository(ctx *gin.Context) {
	var gitRepository gitprovider.GitRepository
	if err := ctx.ShouldBindJSON(&gitRepository); err != nil {
		ctx.AbortWithError(http.StatusBadRequest, fmt.Errorf("failed to bind json: %w", err))
		return
	}

	server := server.GetInstance(nil)

	gitProvider, _, err := server.GitProviderService.GetGitProviderForUrl(gitRepository.Url)
	if err != nil {
		ctx.AbortWithError(http.StatusInternalServerError, fmt.Errorf("failed to get git provider for url: %w", err))
		return
	}

	url := gitProvider.GetUrlFromRepository(&gitRepository)

	response := dto.RepositoryUrl{
		URL: url,
	}

	ctx.JSON(200, response)
}<|MERGE_RESOLUTION|>--- conflicted
+++ resolved
@@ -25,17 +25,9 @@
 //
 //	@id				GetGitContext
 func GetGitContext(ctx *gin.Context) {
-<<<<<<< HEAD
-	gitUrl := ctx.Param("gitUrl")
-
-	decodedURLParam, err := url.QueryUnescape(gitUrl)
-	if err != nil {
-		ctx.AbortWithError(http.StatusInternalServerError, fmt.Errorf("failed to decode query param: %w", err))
-=======
 	var repositoryContext gitprovider.GetRepositoryContext
 	if err := ctx.ShouldBindJSON(&repositoryContext); err != nil {
 		ctx.AbortWithError(http.StatusBadRequest, fmt.Errorf("failed to bind json: %s", err.Error()))
->>>>>>> 5d5ec68b
 		return
 	}
 
@@ -43,13 +35,13 @@
 
 	gitProvider, _, err := server.GitProviderService.GetGitProviderForUrl(repositoryContext.Url)
 	if err != nil {
-		ctx.AbortWithError(http.StatusInternalServerError, fmt.Errorf("failed to get git provider for url: %w", err))
+		ctx.AbortWithError(http.StatusInternalServerError, fmt.Errorf("failed to get git provider for url: %s", err.Error()))
 		return
 	}
 
 	repo, err := gitProvider.GetRepositoryContext(repositoryContext)
 	if err != nil {
-		ctx.AbortWithError(http.StatusInternalServerError, fmt.Errorf("failed to get repository: %w", err))
+		ctx.AbortWithError(http.StatusInternalServerError, fmt.Errorf("failed to get repository: %s", err.Error()))
 		return
 	}
 
@@ -70,7 +62,7 @@
 func GetUrlFromRepository(ctx *gin.Context) {
 	var gitRepository gitprovider.GitRepository
 	if err := ctx.ShouldBindJSON(&gitRepository); err != nil {
-		ctx.AbortWithError(http.StatusBadRequest, fmt.Errorf("failed to bind json: %w", err))
+		ctx.AbortWithError(http.StatusBadRequest, fmt.Errorf("failed to bind json: %s", err.Error()))
 		return
 	}
 
