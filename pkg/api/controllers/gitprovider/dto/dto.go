// Copyright 2024 Daytona Platforms Inc.
// SPDX-License-Identifier: Apache-2.0

package dto

import (
	"github.com/daytonaio/daytona/pkg/gitprovider"
)

type RepositoryUrl struct {
	URL string `json:"url" validate:"required"`
} // @name RepositoryUrl

type SetGitProviderConfig struct {
<<<<<<< HEAD
	Id            string                     `json:"id" validate:"required"`
	Username      *string                    `json:"username" validate:"optional"`
	Token         string                     `json:"token" validate:"required"`
	BaseApiUrl    *string                    `json:"baseApiUrl,omitempty" validate:"optional"`
	SigningKey    *string                    `json:"signingKey,omitempty" validate:"optional"`
	SigningMethod *gitprovider.SigningMethod `json:"signingMethod,omitempty" validate:"optional"`
=======
	Id         string  `json:"id" validate:"optional"`
	ProviderId string  `json:"providerId" validate:"required"`
	Username   *string `json:"username,omitempty" validate:"optional"`
	Token      string  `json:"token" validate:"required"`
	BaseApiUrl *string `json:"baseApiUrl,omitempty" validate:"optional"`
	Alias      *string `json:"alias,omitempty" validate:"optional"`
>>>>>>> ea5adb51
} // @name SetGitProviderConfig<|MERGE_RESOLUTION|>--- conflicted
+++ resolved
@@ -12,19 +12,12 @@
 } // @name RepositoryUrl
 
 type SetGitProviderConfig struct {
-<<<<<<< HEAD
-	Id            string                     `json:"id" validate:"required"`
-	Username      *string                    `json:"username" validate:"optional"`
+	Id            string                     `json:"id" validate:"optional"`
+	ProviderId    string                     `json:"providerId" validate:"required"`
+	Username      *string                    `json:"username,omitempty" validate:"optional"`
 	Token         string                     `json:"token" validate:"required"`
 	BaseApiUrl    *string                    `json:"baseApiUrl,omitempty" validate:"optional"`
+	Alias         *string                    `json:"alias,omitempty" validate:"optional"`
 	SigningKey    *string                    `json:"signingKey,omitempty" validate:"optional"`
 	SigningMethod *gitprovider.SigningMethod `json:"signingMethod,omitempty" validate:"optional"`
-=======
-	Id         string  `json:"id" validate:"optional"`
-	ProviderId string  `json:"providerId" validate:"required"`
-	Username   *string `json:"username,omitempty" validate:"optional"`
-	Token      string  `json:"token" validate:"required"`
-	BaseApiUrl *string `json:"baseApiUrl,omitempty" validate:"optional"`
-	Alias      *string `json:"alias,omitempty" validate:"optional"`
->>>>>>> ea5adb51
 } // @name SetGitProviderConfig