// Copyright 2024 Daytona Platforms Inc.
// SPDX-License-Identifier: Apache-2.0

package gitprovider

import (
	"errors"
	"fmt"
	"net/http"

	"net/url"

	"github.com/daytonaio/daytona/pkg/api/controllers"
	"github.com/daytonaio/daytona/pkg/api/controllers/gitprovider/dto"
	"github.com/daytonaio/daytona/pkg/apikey"
	"github.com/daytonaio/daytona/pkg/gitprovider"
	"github.com/daytonaio/daytona/pkg/server"
	"github.com/gin-gonic/gin"
)

// ListGitProviders 			godoc
//
//	@Tags			gitProvider
//	@Summary		List Git providers
//	@Description	List Git providers
//	@Produce		json
//	@Success		200	{array}	gitprovider.GitProviderConfig
//	@Router			/gitprovider [get]
//
//	@id				ListGitProviders
func ListGitProviders(ctx *gin.Context) {
	var response []*gitprovider.GitProviderConfig

	server := server.GetInstance(nil)

	response, err := server.GitProviderService.ListConfigs()
	if err != nil {
		ctx.AbortWithError(http.StatusInternalServerError, fmt.Errorf("failed to list git providers: %w", err))
		return
	}

	for _, provider := range response {
		provider.Token = ""
		provider.SigningKey = nil
	}

	ctx.JSON(200, response)
}

// GetGitProviderForUrl 			godoc
//
//	@Tags			gitProvider
//	@Summary		Get Git provider
//	@Description	Get Git provider
//	@Produce		json
//	@Param			url	path		string	true	"Url"
//	@Success		200	{object}	gitprovider.GitProviderConfig
//	@Router			/gitprovider/for-url/{url} [get]
//
//	@id				GetGitProviderForUrl
func GetGitProviderForUrl(ctx *gin.Context) {
	urlParam := ctx.Param("url")

	decodedUrl, err := url.QueryUnescape(urlParam)
	if err != nil {
		ctx.AbortWithError(http.StatusInternalServerError, fmt.Errorf("failed to decode query param: %w", err))
		return
	}

	server := server.GetInstance(nil)

	gitProvider, err := server.GitProviderService.GetConfigForUrl(decodedUrl)
	if err != nil {
		ctx.AbortWithError(http.StatusInternalServerError, fmt.Errorf("failed to get git provider for url: %w", err))
		return
	}

	apiKeyType, ok := ctx.Get("apiKeyType")
	if !ok || apiKeyType == apikey.ApiKeyTypeClient {
		gitProvider.Token = ""
	}

	ctx.JSON(200, gitProvider)
}

// GetGitProviderIdForUrl 			godoc
//
//	@Tags			gitProvider
//	@Summary		Get Git provider ID
//	@Description	Get Git provider ID
//	@Produce		plain
//	@Param			url	path		string	true	"Url"
//	@Success		200	{string}	providerId
//	@Router			/gitprovider/id-for-url/{url} [get]
//
//	@id				GetGitProviderIdForUrl
func GetGitProviderIdForUrl(ctx *gin.Context) {
	urlParam := ctx.Param("url")

	decodedUrl, err := url.QueryUnescape(urlParam)
	if err != nil {
		ctx.AbortWithError(http.StatusInternalServerError, fmt.Errorf("failed to decode query param: %w", err))
		return
	}

	server := server.GetInstance(nil)

	_, providerId, err := server.GitProviderService.GetGitProviderForUrl(decodedUrl)
	if err != nil {
		statusCode, message, codeErr := controllers.GetHTTPStatusCodeAndMessageFromError(err)
		if codeErr != nil {
			ctx.AbortWithError(statusCode, codeErr)
		}
		ctx.AbortWithError(statusCode, errors.New(message))
		return
	}

	ctx.String(200, providerId)
}

// SetGitProvider 			godoc
//
//	@Tags			gitProvider
//	@Summary		Set Git provider
//	@Description	Set Git provider
//	@Param			gitProviderConfig	body	SetGitProviderConfig	true	"Git provider"
//	@Produce		json
//	@Success		200
//	@Router			/gitprovider [put]
//
//	@id				SetGitProvider
func SetGitProvider(ctx *gin.Context) {
	var setConfigDto dto.SetGitProviderConfig

	err := ctx.BindJSON(&setConfigDto)
	if err != nil {
		ctx.AbortWithError(http.StatusBadRequest, fmt.Errorf("invalid request body: %w", err))
		return
	}

	gitProviderConfig := gitprovider.GitProviderConfig{
<<<<<<< HEAD
		Id:            setConfigDto.Id,
		Token:         setConfigDto.Token,
		BaseApiUrl:    setConfigDto.BaseApiUrl,
		SigningKey:    setConfigDto.SigningKey,
		SigningMethod: setConfigDto.SigningMethod,
=======
		Id:         setConfigDto.Id,
		ProviderId: setConfigDto.ProviderId,
		Token:      setConfigDto.Token,
		BaseApiUrl: setConfigDto.BaseApiUrl,
>>>>>>> ea5adb51
	}

	if setConfigDto.Username != nil {
		gitProviderConfig.Username = *setConfigDto.Username
	}

	if setConfigDto.Alias != nil {
		gitProviderConfig.Alias = *setConfigDto.Alias
	}

	server := server.GetInstance(nil)

	err = server.GitProviderService.SetGitProviderConfig(&gitProviderConfig)
	if err != nil {
		statusCode, message, codeErr := controllers.GetHTTPStatusCodeAndMessageFromError(err)
		if codeErr != nil {
			ctx.AbortWithError(statusCode, codeErr)
		}
		ctx.AbortWithError(statusCode, errors.New(message))
		return
	}

	ctx.JSON(200, nil)
}

// RemoveGitProvider 			godoc
//
//	@Tags			gitProvider
//	@Summary		Remove Git provider
//	@Description	Remove Git provider
//	@Param			gitProviderId	path	string	true	"Git provider"
//	@Produce		json
//	@Success		200
//	@Router			/gitprovider/{gitProviderId} [delete]
//
//	@id				RemoveGitProvider
func RemoveGitProvider(ctx *gin.Context) {
	gitProviderId := ctx.Param("gitProviderId")

	server := server.GetInstance(nil)

	err := server.GitProviderService.RemoveGitProvider(gitProviderId)
	if err != nil {
		statusCode, message, codeErr := controllers.GetHTTPStatusCodeAndMessageFromError(err)
		if codeErr != nil {
			ctx.AbortWithError(statusCode, codeErr)
		}
		ctx.AbortWithError(statusCode, errors.New(message))
		return
	}

	ctx.JSON(200, nil)
}<|MERGE_RESOLUTION|>--- conflicted
+++ resolved
@@ -139,18 +139,12 @@
 	}
 
 	gitProviderConfig := gitprovider.GitProviderConfig{
-<<<<<<< HEAD
 		Id:            setConfigDto.Id,
+		ProviderId:    setConfigDto.ProviderId,
 		Token:         setConfigDto.Token,
 		BaseApiUrl:    setConfigDto.BaseApiUrl,
 		SigningKey:    setConfigDto.SigningKey,
 		SigningMethod: setConfigDto.SigningMethod,
-=======
-		Id:         setConfigDto.Id,
-		ProviderId: setConfigDto.ProviderId,
-		Token:      setConfigDto.Token,
-		BaseApiUrl: setConfigDto.BaseApiUrl,
->>>>>>> ea5adb51
 	}
 
 	if setConfigDto.Username != nil {
