--- conflicted
+++ resolved
@@ -2188,18 +2188,15 @@
                 "id": {
                     "type": "string"
                 },
-<<<<<<< HEAD
+                "providerId": {
+                    "type": "string"
+                },
                 "signingKey": {
                     "type": "string"
                 },
                 "signingMethod": {
                     "$ref": "#/definitions/SigningMethod"
                 },
-=======
-                "providerId": {
-                    "type": "string"
-                },
->>>>>>> ea5adb51
                 "token": {
                     "type": "string"
                 },
@@ -2739,18 +2736,15 @@
                 "id": {
                     "type": "string"
                 },
-<<<<<<< HEAD
+                "providerId": {
+                    "type": "string"
+                },
                 "signingKey": {
                     "type": "string"
                 },
                 "signingMethod": {
                     "$ref": "#/definitions/SigningMethod"
                 },
-=======
-                "providerId": {
-                    "type": "string"
-                },
->>>>>>> ea5adb51
                 "token": {
                     "type": "string"
                 },
