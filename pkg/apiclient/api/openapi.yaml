openapi: 3.0.1
info:
  contact: {}
  description: Daytona Server API
  title: Daytona Server API
  version: v0.0.0-dev
servers:
- url: http://localhost:3986/
security:
- Bearer: []
paths:
  /apikey:
    get:
      description: List API keys
      operationId: ListClientApiKeys
      responses:
        "200":
          content:
            application/json:
              schema:
                items:
                  $ref: '#/components/schemas/ApiKey'
                type: array
          description: OK
      summary: List API keys
      tags:
      - apiKey
  /apikey/{apiKeyName}:
    delete:
      description: Revoke API key
      operationId: RevokeApiKey
      parameters:
      - description: API key name
        in: path
        name: apiKeyName
        required: true
        schema:
          type: string
      responses:
        "200":
          content: {}
          description: OK
      summary: Revoke API key
      tags:
      - apiKey
    post:
      description: Generate an API key
      operationId: GenerateApiKey
      parameters:
      - description: API key name
        in: path
        name: apiKeyName
        required: true
        schema:
          type: string
      responses:
        "200":
          content:
            text/plain:
              schema:
                type: string
          description: OK
      summary: Generate an API key
      tags:
      - apiKey
  /build:
    delete:
      description: Delete ALL builds
      operationId: DeleteAllBuilds
      parameters:
      - description: Force
        in: query
        name: force
        schema:
          type: boolean
      responses:
        "204":
          content: {}
          description: No Content
      summary: Delete ALL builds
      tags:
      - build
    get:
      description: List builds
      operationId: ListBuilds
      responses:
        "200":
          content:
            application/json:
              schema:
                items:
                  $ref: '#/components/schemas/Build'
                type: array
          description: OK
      summary: List builds
      tags:
      - build
    post:
      description: Create a build
      operationId: CreateBuild
      requestBody:
        content:
          application/json:
            schema:
              $ref: '#/components/schemas/CreateBuildDTO'
        description: Create Build DTO
        required: true
      responses:
        "201":
          content:
            '*/*':
              schema:
                type: string
          description: Created
      summary: Create a build
      tags:
      - build
      x-codegen-request-body-name: createBuildDto
  /build/prebuild/{prebuildId}:
    delete:
      description: Delete builds
      operationId: DeleteBuildsFromPrebuild
      parameters:
      - description: Prebuild ID
        in: path
        name: prebuildId
        required: true
        schema:
          type: string
      - description: Force
        in: query
        name: force
        schema:
          type: boolean
      responses:
        "204":
          content: {}
          description: No Content
      summary: Delete builds
      tags:
      - build
  /build/{buildId}:
    delete:
      description: Delete build
      operationId: DeleteBuild
      parameters:
      - description: Build ID
        in: path
        name: buildId
        required: true
        schema:
          type: string
      - description: Force
        in: query
        name: force
        schema:
          type: boolean
      responses:
        "204":
          content: {}
          description: No Content
      summary: Delete build
      tags:
      - build
    get:
      description: Get build data
      operationId: GetBuild
      parameters:
      - description: Build ID
        in: path
        name: buildId
        required: true
        schema:
          type: string
      responses:
        "200":
          content:
            '*/*':
              schema:
                $ref: '#/components/schemas/Build'
          description: OK
      summary: Get build data
      tags:
      - build
  /container-registry:
    get:
      description: List container registries
      operationId: ListContainerRegistries
      responses:
        "200":
          content:
            application/json:
              schema:
                items:
                  $ref: '#/components/schemas/ContainerRegistry'
                type: array
          description: OK
      summary: List container registries
      tags:
      - container-registry
  /container-registry/{server}:
    delete:
      description: Remove a container registry credentials
      operationId: RemoveContainerRegistry
      parameters:
      - description: Container Registry server name
        in: path
        name: server
        required: true
        schema:
          type: string
      responses:
        "204":
          content: {}
          description: No Content
      summary: Remove a container registry credentials
      tags:
      - container-registry
    get:
      description: Get container registry credentials
      operationId: GetContainerRegistry
      parameters:
      - description: Container Registry server name
        in: path
        name: server
        required: true
        schema:
          type: string
      responses:
        "200":
          content:
            application/json:
              schema:
                $ref: '#/components/schemas/ContainerRegistry'
          description: OK
      summary: Get container registry credentials
      tags:
      - container-registry
    put:
      description: Set container registry credentials
      operationId: SetContainerRegistry
      parameters:
      - description: Container Registry server name
        in: path
        name: server
        required: true
        schema:
          type: string
      requestBody:
        content:
          '*/*':
            schema:
              $ref: '#/components/schemas/ContainerRegistry'
        description: Container Registry credentials to set
        required: true
      responses:
        "201":
          content: {}
          description: Created
      summary: Set container registry credentials
      tags:
      - container-registry
      x-codegen-request-body-name: containerRegistry
  /gitprovider:
    get:
      description: List Git providers
      operationId: ListGitProviders
      responses:
        "200":
          content:
            application/json:
              schema:
                items:
                  $ref: '#/components/schemas/GitProvider'
                type: array
          description: OK
      summary: List Git providers
      tags:
      - gitProvider
    put:
      description: Set Git provider
      operationId: SetGitProvider
      requestBody:
        content:
          '*/*':
            schema:
              $ref: '#/components/schemas/SetGitProviderConfig'
        description: Git provider
        required: true
      responses:
        "200":
          content: {}
          description: OK
      summary: Set Git provider
      tags:
      - gitProvider
      x-codegen-request-body-name: gitProviderConfig
  /gitprovider/context:
    post:
      description: Get Git context
      operationId: GetGitContext
      requestBody:
        content:
          '*/*':
            schema:
              $ref: '#/components/schemas/GetRepositoryContext'
        description: Get repository context
        required: true
      responses:
        "200":
          content:
            application/json:
              schema:
                $ref: '#/components/schemas/GitRepository'
          description: OK
      summary: Get Git context
      tags:
      - gitProvider
      x-codegen-request-body-name: repository
  /gitprovider/context/url:
    post:
      description: Get URL from Git repository
      operationId: GetUrlFromRepository
      requestBody:
        content:
          '*/*':
            schema:
              $ref: '#/components/schemas/GitRepository'
        description: Git repository
        required: true
      responses:
        "200":
          content:
            application/json:
              schema:
                $ref: '#/components/schemas/RepositoryUrl'
          description: OK
      summary: Get URL from Git repository
      tags:
      - gitProvider
      x-codegen-request-body-name: repository
  /gitprovider/for-url/{url}:
    get:
      description: Get Git provider
      operationId: GetGitProviderForUrl
      parameters:
      - description: Url
        in: path
        name: url
        required: true
        schema:
          type: string
      responses:
        "200":
          content:
            application/json:
              schema:
                $ref: '#/components/schemas/GitProvider'
          description: OK
      summary: Get Git provider
      tags:
      - gitProvider
  /gitprovider/id-for-url/{url}:
    get:
      description: Get Git provider ID
      operationId: GetGitProviderIdForUrl
      parameters:
      - description: Url
        in: path
        name: url
        required: true
        schema:
          type: string
      responses:
        "200":
          content:
            text/plain:
              schema:
                type: string
          description: OK
      summary: Get Git provider ID
      tags:
      - gitProvider
  /gitprovider/{gitProviderId}:
    delete:
      description: Remove Git provider
      operationId: RemoveGitProvider
      parameters:
      - description: Git provider
        in: path
        name: gitProviderId
        required: true
        schema:
          type: string
      responses:
        "200":
          content: {}
          description: OK
      summary: Remove Git provider
      tags:
      - gitProvider
  /gitprovider/{gitProviderId}/namespaces:
    get:
      description: Get Git namespaces
      operationId: GetNamespaces
      parameters:
      - description: Git provider
        in: path
        name: gitProviderId
        required: true
        schema:
          type: string
      responses:
        "200":
          content:
            application/json:
              schema:
                items:
                  $ref: '#/components/schemas/GitNamespace'
                type: array
          description: OK
      summary: Get Git namespaces
      tags:
      - gitProvider
  /gitprovider/{gitProviderId}/user:
    get:
      description: Get Git context
      operationId: GetGitUser
      parameters:
      - description: Git Provider Id
        in: path
        name: gitProviderId
        required: true
        schema:
          type: string
      responses:
        "200":
          content:
            application/json:
              schema:
                $ref: '#/components/schemas/GitUser'
          description: OK
      summary: Get Git context
      tags:
      - gitProvider
  /gitprovider/{gitProviderId}/{namespaceId}/repositories:
    get:
      description: Get Git repositories
      operationId: GetRepositories
      parameters:
      - description: Git provider
        in: path
        name: gitProviderId
        required: true
        schema:
          type: string
      - description: Namespace
        in: path
        name: namespaceId
        required: true
        schema:
          type: string
      responses:
        "200":
          content:
            application/json:
              schema:
                items:
                  $ref: '#/components/schemas/GitRepository'
                type: array
          description: OK
      summary: Get Git repositories
      tags:
      - gitProvider
  /gitprovider/{gitProviderId}/{namespaceId}/{repositoryId}/branches:
    get:
      description: Get Git repository branches
      operationId: GetRepoBranches
      parameters:
      - description: Git provider
        in: path
        name: gitProviderId
        required: true
        schema:
          type: string
      - description: Namespace
        in: path
        name: namespaceId
        required: true
        schema:
          type: string
      - description: Repository
        in: path
        name: repositoryId
        required: true
        schema:
          type: string
      responses:
        "200":
          content:
            application/json:
              schema:
                items:
                  $ref: '#/components/schemas/GitBranch'
                type: array
          description: OK
      summary: Get Git repository branches
      tags:
      - gitProvider
  /gitprovider/{gitProviderId}/{namespaceId}/{repositoryId}/pull-requests:
    get:
      description: Get Git repository PRs
      operationId: GetRepoPRs
      parameters:
      - description: Git provider
        in: path
        name: gitProviderId
        required: true
        schema:
          type: string
      - description: Namespace
        in: path
        name: namespaceId
        required: true
        schema:
          type: string
      - description: Repository
        in: path
        name: repositoryId
        required: true
        schema:
          type: string
      responses:
        "200":
          content:
            application/json:
              schema:
                items:
                  $ref: '#/components/schemas/GitPullRequest'
                type: array
          description: OK
      summary: Get Git repository PRs
      tags:
      - gitProvider
  /health:
    get:
      description: Health check
      operationId: HealthCheck
      responses:
        "200":
          content:
            application/json:
              schema:
                additionalProperties:
                  type: string
                type: object
          description: OK
      summary: Health check
  /profile:
    delete:
      description: Delete profile data
      operationId: DeleteProfileData
      responses:
        "204":
          content: {}
          description: No Content
      summary: Delete profile data
      tags:
      - profile
    get:
      description: Get profile data
      operationId: GetProfileData
      responses:
        "200":
          content:
            '*/*':
              schema:
                $ref: '#/components/schemas/ProfileData'
          description: OK
      summary: Get profile data
      tags:
      - profile
    put:
      description: Set profile data
      operationId: SetProfileData
      requestBody:
        content:
          application/json:
            schema:
              $ref: '#/components/schemas/ProfileData'
        description: Profile data
        required: true
      responses:
        "201":
          content: {}
          description: Created
      summary: Set profile data
      tags:
      - profile
      x-codegen-request-body-name: profileData
  /project-config:
    get:
      description: List project configs
      operationId: ListProjectConfigs
      responses:
        "200":
          content:
            application/json:
              schema:
                items:
                  $ref: '#/components/schemas/ProjectConfig'
                type: array
          description: OK
      summary: List project configs
      tags:
      - project-config
    put:
      description: Set project config data
      operationId: SetProjectConfig
      requestBody:
        content:
          application/json:
            schema:
              $ref: '#/components/schemas/CreateProjectConfigDTO'
        description: Project config
        required: true
      responses:
        "201":
          content: {}
          description: Created
      summary: Set project config data
      tags:
      - project-config
      x-codegen-request-body-name: projectConfig
  /project-config/default/{gitUrl}:
    get:
      description: Get project configs by git url
      operationId: GetDefaultProjectConfig
      parameters:
      - description: Git URL
        in: path
        name: gitUrl
        required: true
        schema:
          type: string
      responses:
        "200":
          content:
            application/json:
              schema:
                $ref: '#/components/schemas/ProjectConfig'
          description: OK
      summary: Get project configs by git url
      tags:
      - project-config
  /project-config/prebuild:
    get:
      description: List prebuilds
      operationId: ListPrebuilds
      responses:
        "200":
          content:
            '*/*':
              schema:
                items:
                  $ref: '#/components/schemas/PrebuildDTO'
                type: array
          description: OK
      summary: List prebuilds
      tags:
      - prebuild
  /project-config/prebuild/process-git-event:
    post:
      description: ProcessGitEvent
      operationId: ProcessGitEvent
      requestBody:
        content:
          '*/*':
            schema:
              type: object
        description: Webhook event
        required: true
      responses:
        "200":
          content: {}
          description: OK
      summary: ProcessGitEvent
      tags:
      - prebuild
      x-codegen-request-body-name: workspace
  /project-config/{configName}:
    delete:
      description: Delete project config data
      operationId: DeleteProjectConfig
      parameters:
      - description: Config name
        in: path
        name: configName
        required: true
        schema:
          type: string
      - description: Force
        in: query
        name: force
        schema:
          type: boolean
      responses:
        "204":
          content: {}
          description: No Content
      summary: Delete project config data
      tags:
      - project-config
    get:
      description: Get project config data
      operationId: GetProjectConfig
      parameters:
      - description: Config name
        in: path
        name: configName
        required: true
        schema:
          type: string
      responses:
        "200":
          content:
            '*/*':
              schema:
                $ref: '#/components/schemas/ProjectConfig'
          description: OK
      summary: Get project config data
      tags:
      - project-config
  /project-config/{configName}/prebuild:
    get:
      description: List prebuilds for project config
      operationId: ListPrebuildsForProjectConfig
      parameters:
      - description: Config name
        in: path
        name: configName
        required: true
        schema:
          type: string
      responses:
        "200":
          content:
            '*/*':
              schema:
                items:
                  $ref: '#/components/schemas/PrebuildDTO'
                type: array
          description: OK
      summary: List prebuilds for project config
      tags:
      - prebuild
    put:
      description: Set prebuild
      operationId: SetPrebuild
      parameters:
      - description: Config name
        in: path
        name: configName
        required: true
        schema:
          type: string
      requestBody:
        content:
          application/json:
            schema:
              $ref: '#/components/schemas/CreatePrebuildDTO'
        description: Prebuild
        required: true
      responses:
        "201":
          content:
            '*/*':
              schema:
                type: string
          description: Created
      summary: Set prebuild
      tags:
      - prebuild
      x-codegen-request-body-name: prebuild
  /project-config/{configName}/prebuild/{prebuildId}:
    delete:
      description: Delete prebuild
      operationId: DeletePrebuild
      parameters:
      - description: Project config name
        in: path
        name: configName
        required: true
        schema:
          type: string
      - description: Prebuild ID
        in: path
        name: prebuildId
        required: true
        schema:
          type: string
      - description: Force
        in: query
        name: force
        schema:
          type: boolean
      responses:
        "204":
          content: {}
          description: No Content
      summary: Delete prebuild
      tags:
      - prebuild
    get:
      description: Get prebuild
      operationId: GetPrebuild
      parameters:
      - description: Project config name
        in: path
        name: configName
        required: true
        schema:
          type: string
      - description: Prebuild ID
        in: path
        name: prebuildId
        required: true
        schema:
          type: string
      responses:
        "200":
          content:
            '*/*':
              schema:
                $ref: '#/components/schemas/PrebuildDTO'
          description: OK
      summary: Get prebuild
      tags:
      - prebuild
  /project-config/{configName}/set-default:
    patch:
      description: Set project config to default
      operationId: SetDefaultProjectConfig
      parameters:
      - description: Config name
        in: path
        name: configName
        required: true
        schema:
          type: string
      responses:
        "200":
          content: {}
          description: OK
      summary: Set project config to default
      tags:
      - project-config
  /provider:
    get:
      description: List providers
      operationId: ListProviders
      responses:
        "200":
          content:
            application/json:
              schema:
                items:
                  $ref: '#/components/schemas/Provider'
                type: array
          description: OK
      summary: List providers
      tags:
      - provider
  /provider/install:
    post:
      description: Install a provider
      operationId: InstallProvider
      requestBody:
        content:
          application/json:
            schema:
              $ref: '#/components/schemas/InstallProviderRequest'
        description: Provider to install
        required: true
      responses:
        "200":
          content: {}
          description: OK
      summary: Install a provider
      tags:
      - provider
      x-codegen-request-body-name: provider
  /provider/{provider}/target-manifest:
    get:
      description: Get provider target manifest
      operationId: GetTargetManifest
      parameters:
      - description: Provider name
        in: path
        name: provider
        required: true
        schema:
          type: string
      responses:
        "200":
          content:
            '*/*':
              schema:
                $ref: '#/components/schemas/ProviderTargetManifest'
          description: OK
      summary: Get provider target manifest
      tags:
      - provider
  /provider/{provider}/uninstall:
    post:
      description: Uninstall a provider
      operationId: UninstallProvider
      parameters:
      - description: Provider to uninstall
        in: path
        name: provider
        required: true
        schema:
          type: string
      responses:
        "200":
          content: {}
          description: OK
      summary: Uninstall a provider
      tags:
      - provider
  /sample:
    get:
      description: List samples
      operationId: ListSamples
      responses:
        "200":
          content:
            application/json:
              schema:
                items:
                  $ref: '#/components/schemas/Sample'
                type: array
          description: OK
      summary: List samples
      tags:
      - sample
  /server/config:
    get:
      description: Get the server configuration
      operationId: GetConfig
      responses:
        "200":
          content:
            application/json:
              schema:
                $ref: '#/components/schemas/ServerConfig'
          description: OK
      summary: Get the server configuration
      tags:
      - server
    post:
      description: Set the server configuration
      operationId: SetConfig
      requestBody:
        content:
          application/json:
            schema:
              $ref: '#/components/schemas/ServerConfig'
        description: Server configuration
        required: true
      responses:
        "200":
          content:
            application/json:
              schema:
                $ref: '#/components/schemas/ServerConfig'
          description: OK
      summary: Set the server configuration
      tags:
      - server
      x-codegen-request-body-name: config
  /server/network-key:
    post:
      description: Generate a new authentication key
      operationId: GenerateNetworkKey
      responses:
        "200":
          content:
            application/json:
              schema:
                $ref: '#/components/schemas/NetworkKey'
          description: OK
      summary: Generate a new authentication key
      tags:
      - server
  /target:
    get:
      description: List targets
      operationId: ListTargets
      responses:
        "200":
          content:
            application/json:
              schema:
                items:
                  $ref: '#/components/schemas/ProviderTarget'
                type: array
          description: OK
      summary: List targets
      tags:
      - target
    put:
      description: Set a target
      operationId: SetTarget
      requestBody:
        content:
          '*/*':
            schema:
              $ref: '#/components/schemas/ProviderTarget'
        description: Target to set
        required: true
      responses:
        "201":
          content: {}
          description: Created
      summary: Set a target
      tags:
      - target
      x-codegen-request-body-name: target
  /target/{target}:
    delete:
      description: Remove a target
      operationId: RemoveTarget
      parameters:
      - description: Target name
        in: path
        name: target
        required: true
        schema:
          type: string
      responses:
        "204":
          content: {}
          description: No Content
      summary: Remove a target
      tags:
      - target
  /workspace:
    get:
      description: List workspaces
      operationId: ListWorkspaces
      parameters:
      - description: Verbose
        in: query
        name: verbose
        schema:
          type: boolean
      responses:
        "200":
          content:
            application/json:
              schema:
                items:
                  $ref: '#/components/schemas/WorkspaceDTO'
                type: array
          description: OK
      summary: List workspaces
      tags:
      - workspace
    post:
      description: Create a workspace
      operationId: CreateWorkspace
      requestBody:
        content:
          '*/*':
            schema:
              $ref: '#/components/schemas/CreateWorkspaceDTO'
        description: Create workspace
        required: true
      responses:
        "200":
          content:
            application/json:
              schema:
                $ref: '#/components/schemas/Workspace'
          description: OK
      summary: Create a workspace
      tags:
      - workspace
      x-codegen-request-body-name: workspace
  /workspace/{workspaceId}:
    delete:
      description: Remove workspace
      operationId: RemoveWorkspace
      parameters:
      - description: Workspace ID
        in: path
        name: workspaceId
        required: true
        schema:
          type: string
      - description: Force
        in: query
        name: force
        schema:
          type: boolean
      responses:
        "200":
          content: {}
          description: OK
      summary: Remove workspace
      tags:
      - workspace
    get:
      description: Get workspace info
      operationId: GetWorkspace
      parameters:
      - description: Workspace ID or Name
        in: path
        name: workspaceId
        required: true
        schema:
          type: string
      - description: Verbose
        in: query
        name: verbose
        schema:
          type: boolean
      responses:
        "200":
          content:
            application/json:
              schema:
                $ref: '#/components/schemas/WorkspaceDTO'
          description: OK
      summary: Get workspace info
      tags:
      - workspace
  /workspace/{workspaceId}/start:
    post:
      description: Start workspace
      operationId: StartWorkspace
      parameters:
      - description: Workspace ID or Name
        in: path
        name: workspaceId
        required: true
        schema:
          type: string
      responses:
        "200":
          content: {}
          description: OK
      summary: Start workspace
      tags:
      - workspace
  /workspace/{workspaceId}/stop:
    post:
      description: Stop workspace
      operationId: StopWorkspace
      parameters:
      - description: Workspace ID or Name
        in: path
        name: workspaceId
        required: true
        schema:
          type: string
      responses:
        "200":
          content: {}
          description: OK
      summary: Stop workspace
      tags:
      - workspace
  /workspace/{workspaceId}/{projectId}/start:
    post:
      description: Start project
      operationId: StartProject
      parameters:
      - description: Workspace ID or Name
        in: path
        name: workspaceId
        required: true
        schema:
          type: string
      - description: Project ID
        in: path
        name: projectId
        required: true
        schema:
          type: string
      responses:
        "200":
          content: {}
          description: OK
      summary: Start project
      tags:
      - workspace
  /workspace/{workspaceId}/{projectId}/state:
    post:
      description: Set project state
      operationId: SetProjectState
      parameters:
      - description: Workspace ID or Name
        in: path
        name: workspaceId
        required: true
        schema:
          type: string
      - description: Project ID
        in: path
        name: projectId
        required: true
        schema:
          type: string
      requestBody:
        content:
          '*/*':
            schema:
              $ref: '#/components/schemas/SetProjectState'
        description: Set State
        required: true
      responses:
        "200":
          content: {}
          description: OK
      summary: Set project state
      tags:
      - workspace
      x-codegen-request-body-name: setState
  /workspace/{workspaceId}/{projectId}/stop:
    post:
      description: Stop project
      operationId: StopProject
      parameters:
      - description: Workspace ID or Name
        in: path
        name: workspaceId
        required: true
        schema:
          type: string
      - description: Project ID
        in: path
        name: projectId
        required: true
        schema:
          type: string
      responses:
        "200":
          content: {}
          description: OK
      summary: Stop project
      tags:
      - workspace
components:
  schemas:
    ApiKey:
      example:
        keyHash: keyHash
        name: name
        type: null
      properties:
        keyHash:
          type: string
        name:
          description: Project or client name
          type: string
        type:
          $ref: '#/components/schemas/apikey.ApiKeyType'
      required:
      - keyHash
      - name
      - type
      type: object
    Build:
      example:
        buildConfig:
          cachedBuild:
            image: image
            user: user
          devcontainer:
            filePath: filePath
        createdAt: createdAt
        image: image
        containerConfig:
          image: image
          user: user
        prebuildId: prebuildId
        envVars:
          key: envVars
        id: id
        state: null
        repository:
          owner: owner
          path: path
          name: name
          id: id
          source: source
          prNumber: 0
          branch: branch
          cloneTarget: null
          sha: sha
          url: url
        user: user
        updatedAt: updatedAt
      properties:
        buildConfig:
          $ref: '#/components/schemas/BuildConfig'
        containerConfig:
          $ref: '#/components/schemas/ContainerConfig'
        createdAt:
          type: string
        envVars:
          additionalProperties:
            type: string
          type: object
        id:
          type: string
        image:
          type: string
        prebuildId:
          type: string
        repository:
          $ref: '#/components/schemas/GitRepository'
        state:
          $ref: '#/components/schemas/build.BuildState'
        updatedAt:
          type: string
        user:
          type: string
      required:
      - containerConfig
      - createdAt
      - envVars
      - id
      - prebuildId
      - repository
      - state
      - updatedAt
      type: object
    BuildConfig:
      example:
        cachedBuild:
          image: image
          user: user
        devcontainer:
          filePath: filePath
      properties:
        cachedBuild:
          $ref: '#/components/schemas/CachedBuild'
        devcontainer:
          $ref: '#/components/schemas/DevcontainerConfig'
      type: object
    CachedBuild:
      example:
        image: image
        user: user
      properties:
        image:
          type: string
        user:
          type: string
      required:
      - image
      - user
      type: object
    CloneTarget:
      enum:
      - branch
      - commit
      type: string
      x-enum-varnames:
      - CloneTargetBranch
      - CloneTargetCommit
    ContainerConfig:
      example:
        image: image
        user: user
      properties:
        image:
          type: string
        user:
          type: string
      required:
      - image
      - user
      type: object
    ContainerRegistry:
      example:
        server: server
        password: password
        username: username
      properties:
        password:
          type: string
        server:
          type: string
        username:
          type: string
      required:
      - password
      - server
      - username
      type: object
    CreateBuildDTO:
      example:
        prebuildId: prebuildId
        projectConfigName: projectConfigName
        envVars:
          key: envVars
        branch: branch
      properties:
        branch:
          type: string
        envVars:
          additionalProperties:
            type: string
          type: object
        prebuildId:
          type: string
        projectConfigName:
          type: string
      required:
      - branch
      - envVars
      - projectConfigName
      type: object
    CreatePrebuildDTO:
      example:
        commitInterval: 0
        id: id
        branch: branch
        retention: 6
        triggerFiles:
        - triggerFiles
        - triggerFiles
      properties:
        branch:
          type: string
        commitInterval:
          type: integer
        id:
          type: string
        retention:
          type: integer
        triggerFiles:
          items:
            type: string
          type: array
      required:
      - retention
      type: object
    CreateProjectConfigDTO:
      example:
        buildConfig:
          cachedBuild:
            image: image
            user: user
          devcontainer:
            filePath: filePath
        gitProviderConfigId: gitProviderConfigId
        image: image
        envVars:
          key: envVars
        name: name
        user: user
        repositoryUrl: repositoryUrl
      properties:
        buildConfig:
          $ref: '#/components/schemas/BuildConfig'
        envVars:
          additionalProperties:
            type: string
          type: object
        gitProviderConfigId:
          type: string
        image:
          type: string
        name:
          type: string
        repositoryUrl:
          type: string
        user:
          type: string
      required:
      - envVars
      - name
      - repositoryUrl
      type: object
    CreateProjectDTO:
      example:
        buildConfig:
          cachedBuild:
            image: image
            user: user
          devcontainer:
            filePath: filePath
        gitProviderConfigId: gitProviderConfigId
        image: image
        envVars:
          key: envVars
        name: name
        source:
          repository:
            owner: owner
            path: path
            name: name
            id: id
            source: source
            prNumber: 0
            branch: branch
            cloneTarget: null
            sha: sha
            url: url
        user: user
      properties:
        buildConfig:
          $ref: '#/components/schemas/BuildConfig'
        envVars:
          additionalProperties:
            type: string
          type: object
        gitProviderConfigId:
          type: string
        image:
          type: string
        name:
          type: string
        source:
          $ref: '#/components/schemas/CreateProjectSourceDTO'
        user:
          type: string
      required:
      - envVars
      - name
      - source
      type: object
    CreateProjectSourceDTO:
      example:
        repository:
          owner: owner
          path: path
          name: name
          id: id
          source: source
          prNumber: 0
          branch: branch
          cloneTarget: null
          sha: sha
          url: url
      properties:
        repository:
          $ref: '#/components/schemas/GitRepository'
      required:
      - repository
      type: object
    CreateWorkspaceDTO:
      example:
        projects:
        - buildConfig:
            cachedBuild:
              image: image
              user: user
            devcontainer:
              filePath: filePath
          gitProviderConfigId: gitProviderConfigId
          image: image
          envVars:
            key: envVars
          name: name
          source:
            repository:
              owner: owner
              path: path
              name: name
              id: id
              source: source
              prNumber: 0
              branch: branch
              cloneTarget: null
              sha: sha
              url: url
          user: user
        - buildConfig:
            cachedBuild:
              image: image
              user: user
            devcontainer:
              filePath: filePath
          gitProviderConfigId: gitProviderConfigId
          image: image
          envVars:
            key: envVars
          name: name
          source:
            repository:
              owner: owner
              path: path
              name: name
              id: id
              source: source
              prNumber: 0
              branch: branch
              cloneTarget: null
              sha: sha
              url: url
          user: user
        name: name
        id: id
        target: target
      properties:
        id:
          type: string
        name:
          type: string
        projects:
          items:
            $ref: '#/components/schemas/CreateProjectDTO'
          type: array
        target:
          type: string
      required:
      - id
      - name
      - projects
      - target
      type: object
    DevcontainerConfig:
      example:
        filePath: filePath
      properties:
        filePath:
          type: string
      required:
      - filePath
      type: object
    FRPSConfig:
      example:
        protocol: protocol
        port: 6
        domain: domain
      properties:
        domain:
          type: string
        port:
          type: integer
        protocol:
          type: string
      required:
      - domain
      - port
      - protocol
      type: object
    FileStatus:
      example:
        extra: extra
        name: name
        staging: null
        worktree: null
      properties:
        extra:
          type: string
        name:
          type: string
        staging:
          $ref: '#/components/schemas/Status'
        worktree:
          $ref: '#/components/schemas/Status'
      required:
      - extra
      - name
      - staging
      - worktree
      type: object
    GetRepositoryContext:
      example:
        owner: owner
        path: path
        name: name
        id: id
        source: source
        prNumber: 0
        branch: branch
        sha: sha
        url: url
      properties:
        branch:
          type: string
        id:
          type: string
        name:
          type: string
        owner:
          type: string
        path:
          type: string
        prNumber:
          type: integer
        sha:
          type: string
        source:
          type: string
        url:
          type: string
      required:
      - url
      type: object
    GitBranch:
      example:
        name: name
        sha: sha
      properties:
        name:
          type: string
        sha:
          type: string
      required:
      - name
      - sha
      type: object
    GitNamespace:
      example:
        name: name
        id: id
      properties:
        id:
          type: string
        name:
          type: string
      required:
      - id
      - name
      type: object
    GitProvider:
      example:
        providerId: providerId
        baseApiUrl: baseApiUrl
<<<<<<< HEAD
        signingKey: signingKey
=======
        alias: alias
>>>>>>> ea5adb51
        id: id
        signingMethod: null
        token: token
        username: username
      properties:
        alias:
          type: string
        baseApiUrl:
          type: string
        id:
          type: string
<<<<<<< HEAD
        signingKey:
          type: string
        signingMethod:
          $ref: '#/components/schemas/SigningMethod'
=======
        providerId:
          type: string
>>>>>>> ea5adb51
        token:
          type: string
        username:
          type: string
      required:
      - alias
      - id
      - providerId
      - token
      - username
      type: object
    GitPullRequest:
      example:
        sourceRepoUrl: sourceRepoUrl
        sourceRepoId: sourceRepoId
        name: name
        sourceRepoOwner: sourceRepoOwner
        branch: branch
        sha: sha
        sourceRepoName: sourceRepoName
      properties:
        branch:
          type: string
        name:
          type: string
        sha:
          type: string
        sourceRepoId:
          type: string
        sourceRepoName:
          type: string
        sourceRepoOwner:
          type: string
        sourceRepoUrl:
          type: string
      required:
      - branch
      - name
      - sha
      - sourceRepoId
      - sourceRepoName
      - sourceRepoOwner
      - sourceRepoUrl
      type: object
    GitRepository:
      example:
        owner: owner
        path: path
        name: name
        id: id
        source: source
        prNumber: 0
        branch: branch
        cloneTarget: null
        sha: sha
        url: url
      properties:
        branch:
          type: string
        cloneTarget:
          $ref: '#/components/schemas/CloneTarget'
        id:
          type: string
        name:
          type: string
        owner:
          type: string
        path:
          type: string
        prNumber:
          type: integer
        sha:
          type: string
        source:
          type: string
        url:
          type: string
      required:
      - branch
      - id
      - name
      - owner
      - sha
      - source
      - url
      type: object
    GitStatus:
      example:
        behind: 6
        fileStatus:
        - extra: extra
          name: name
          staging: null
          worktree: null
        - extra: extra
          name: name
          staging: null
          worktree: null
        ahead: 0
        branchPublished: true
        currentBranch: currentBranch
      properties:
        ahead:
          type: integer
        behind:
          type: integer
        branchPublished:
          type: boolean
        currentBranch:
          type: string
        fileStatus:
          items:
            $ref: '#/components/schemas/FileStatus'
          type: array
      required:
      - currentBranch
      - fileStatus
      type: object
    GitUser:
      example:
        name: name
        id: id
        email: email
        username: username
      properties:
        email:
          type: string
        id:
          type: string
        name:
          type: string
        username:
          type: string
      required:
      - email
      - id
      - name
      - username
      type: object
    InstallProviderRequest:
      example:
        downloadUrls:
          key: downloadUrls
        name: name
      properties:
        downloadUrls:
          additionalProperties:
            type: string
          type: object
        name:
          type: string
      required:
      - downloadUrls
      - name
      type: object
    NetworkKey:
      example:
        key: key
      properties:
        key:
          type: string
      required:
      - key
      type: object
    PrebuildConfig:
      example:
        commitInterval: 0
        id: id
        branch: branch
        retention: 6
        triggerFiles:
        - triggerFiles
        - triggerFiles
      properties:
        branch:
          type: string
        commitInterval:
          type: integer
        id:
          type: string
        retention:
          type: integer
        triggerFiles:
          items:
            type: string
          type: array
      required:
      - branch
      - commitInterval
      - id
      - retention
      - triggerFiles
      type: object
    PrebuildDTO:
      example:
        projectConfigName: projectConfigName
        commitInterval: 0
        id: id
        branch: branch
        retention: 6
        triggerFiles:
        - triggerFiles
        - triggerFiles
      properties:
        branch:
          type: string
        commitInterval:
          type: integer
        id:
          type: string
        projectConfigName:
          type: string
        retention:
          type: integer
        triggerFiles:
          items:
            type: string
          type: array
      required:
      - branch
      - id
      - projectConfigName
      - retention
      type: object
    ProfileData:
      example:
        envVars:
          key: envVars
      properties:
        envVars:
          additionalProperties:
            type: string
          type: object
      required:
      - envVars
      type: object
    Project:
      example:
        buildConfig:
          cachedBuild:
            image: image
            user: user
          devcontainer:
            filePath: filePath
        gitProviderConfigId: gitProviderConfigId
        image: image
        envVars:
          key: envVars
        name: name
        state:
          gitStatus:
            behind: 6
            fileStatus:
            - extra: extra
              name: name
              staging: null
              worktree: null
            - extra: extra
              name: name
              staging: null
              worktree: null
            ahead: 0
            branchPublished: true
            currentBranch: currentBranch
          updatedAt: updatedAt
          uptime: 1
        repository:
          owner: owner
          path: path
          name: name
          id: id
          source: source
          prNumber: 0
          branch: branch
          cloneTarget: null
          sha: sha
          url: url
        user: user
        target: target
        workspaceId: workspaceId
      properties:
        buildConfig:
          $ref: '#/components/schemas/BuildConfig'
        envVars:
          additionalProperties:
            type: string
          type: object
        gitProviderConfigId:
          type: string
        image:
          type: string
        name:
          type: string
        repository:
          $ref: '#/components/schemas/GitRepository'
        state:
          $ref: '#/components/schemas/ProjectState'
        target:
          type: string
        user:
          type: string
        workspaceId:
          type: string
      required:
      - envVars
      - image
      - name
      - repository
      - target
      - user
      - workspaceId
      type: object
    ProjectConfig:
      example:
        prebuilds:
        - commitInterval: 0
          id: id
          branch: branch
          retention: 6
          triggerFiles:
          - triggerFiles
          - triggerFiles
        - commitInterval: 0
          id: id
          branch: branch
          retention: 6
          triggerFiles:
          - triggerFiles
          - triggerFiles
        buildConfig:
          cachedBuild:
            image: image
            user: user
          devcontainer:
            filePath: filePath
        gitProviderConfigId: gitProviderConfigId
        image: image
        default: true
        envVars:
          key: envVars
        name: name
        user: user
        repositoryUrl: repositoryUrl
      properties:
        buildConfig:
          $ref: '#/components/schemas/BuildConfig'
        default:
          type: boolean
        envVars:
          additionalProperties:
            type: string
          type: object
        gitProviderConfigId:
          type: string
        image:
          type: string
        name:
          type: string
        prebuilds:
          items:
            $ref: '#/components/schemas/PrebuildConfig'
          type: array
        repositoryUrl:
          type: string
        user:
          type: string
      required:
      - default
      - envVars
      - image
      - name
      - repositoryUrl
      - user
      type: object
    ProjectInfo:
      example:
        providerMetadata: providerMetadata
        isRunning: true
        created: created
        name: name
        workspaceId: workspaceId
      properties:
        created:
          type: string
        isRunning:
          type: boolean
        name:
          type: string
        providerMetadata:
          type: string
        workspaceId:
          type: string
      required:
      - created
      - isRunning
      - name
      - workspaceId
      type: object
    ProjectState:
      example:
        gitStatus:
          behind: 6
          fileStatus:
          - extra: extra
            name: name
            staging: null
            worktree: null
          - extra: extra
            name: name
            staging: null
            worktree: null
          ahead: 0
          branchPublished: true
          currentBranch: currentBranch
        updatedAt: updatedAt
        uptime: 1
      properties:
        gitStatus:
          $ref: '#/components/schemas/GitStatus'
        updatedAt:
          type: string
        uptime:
          type: integer
      required:
      - gitStatus
      - updatedAt
      - uptime
      type: object
    Provider:
      example:
        name: name
        version: version
      properties:
        name:
          type: string
        version:
          type: string
      required:
      - name
      - version
      type: object
    ProviderTarget:
      example:
        name: name
        options: options
        providerInfo:
          name: name
          version: version
      properties:
        name:
          type: string
        options:
          description: JSON encoded map of options
          type: string
        providerInfo:
          $ref: '#/components/schemas/provider.ProviderInfo'
      required:
      - name
      - options
      - providerInfo
      type: object
    ProviderTargetManifest:
      additionalProperties:
        $ref: '#/components/schemas/provider.ProviderTargetProperty'
      type: object
    RepositoryUrl:
      example:
        url: url
      properties:
        url:
          type: string
      required:
      - url
      type: object
    Sample:
      example:
        name: name
        description: description
        gitUrl: gitUrl
      properties:
        description:
          type: string
        gitUrl:
          type: string
        name:
          type: string
      required:
      - description
      - gitUrl
      - name
      type: object
    ServerConfig:
      example:
        registryUrl: registryUrl
        localBuilderRegistryPort: 5
        localBuilderRegistryImage: localBuilderRegistryImage
        defaultProjectUser: defaultProjectUser
        builderRegistryServer: builderRegistryServer
        builderImage: builderImage
        apiPort: 0
        headscalePort: 1
        buildImageNamespace: buildImageNamespace
        serverDownloadUrl: serverDownloadUrl
        binariesPath: binariesPath
        logFilePath: logFilePath
        samplesIndexUrl: samplesIndexUrl
        defaultProjectImage: defaultProjectImage
        providersDir: providersDir
        id: id
        frps:
          protocol: protocol
          port: 6
          domain: domain
      properties:
        apiPort:
          type: integer
        binariesPath:
          type: string
        buildImageNamespace:
          type: string
        builderImage:
          type: string
        builderRegistryServer:
          type: string
        defaultProjectImage:
          type: string
        defaultProjectUser:
          type: string
        frps:
          $ref: '#/components/schemas/FRPSConfig'
        headscalePort:
          type: integer
        id:
          type: string
        localBuilderRegistryImage:
          type: string
        localBuilderRegistryPort:
          type: integer
        logFilePath:
          type: string
        providersDir:
          type: string
        registryUrl:
          type: string
        samplesIndexUrl:
          type: string
        serverDownloadUrl:
          type: string
      required:
      - apiPort
      - binariesPath
      - builderImage
      - builderRegistryServer
      - defaultProjectImage
      - defaultProjectUser
      - headscalePort
      - id
      - localBuilderRegistryImage
      - localBuilderRegistryPort
      - logFilePath
      - providersDir
      - registryUrl
      - serverDownloadUrl
      type: object
    SetGitProviderConfig:
      example:
        providerId: providerId
        baseApiUrl: baseApiUrl
<<<<<<< HEAD
        signingKey: signingKey
=======
        alias: alias
>>>>>>> ea5adb51
        id: id
        signingMethod: null
        token: token
        username: username
      properties:
        alias:
          type: string
        baseApiUrl:
          type: string
        id:
          type: string
<<<<<<< HEAD
        signingKey:
          type: string
        signingMethod:
          $ref: '#/components/schemas/SigningMethod'
=======
        providerId:
          type: string
>>>>>>> ea5adb51
        token:
          type: string
        username:
          type: string
      required:
      - providerId
      - token
      type: object
    SetProjectState:
      example:
        gitStatus:
          behind: 6
          fileStatus:
          - extra: extra
            name: name
            staging: null
            worktree: null
          - extra: extra
            name: name
            staging: null
            worktree: null
          ahead: 0
          branchPublished: true
          currentBranch: currentBranch
        uptime: 0
      properties:
        gitStatus:
          $ref: '#/components/schemas/GitStatus'
        uptime:
          type: integer
      required:
      - uptime
      type: object
    SigningMethod:
      enum:
      - ssh
      - gpg
      type: string
      x-enum-varnames:
      - SigningMethodSSH
      - SigningMethodGPG
    Status:
      enum:
      - Unmodified
      - Untracked
      - Modified
      - Added
      - Deleted
      - Renamed
      - Copied
      - Updated but unmerged
      type: string
      x-enum-varnames:
      - Unmodified
      - Untracked
      - Modified
      - Added
      - Deleted
      - Renamed
      - Copied
      - UpdatedButUnmerged
    Workspace:
      example:
        projects:
        - buildConfig:
            cachedBuild:
              image: image
              user: user
            devcontainer:
              filePath: filePath
          gitProviderConfigId: gitProviderConfigId
          image: image
          envVars:
            key: envVars
          name: name
          state:
            gitStatus:
              behind: 6
              fileStatus:
              - extra: extra
                name: name
                staging: null
                worktree: null
              - extra: extra
                name: name
                staging: null
                worktree: null
              ahead: 0
              branchPublished: true
              currentBranch: currentBranch
            updatedAt: updatedAt
            uptime: 1
          repository:
            owner: owner
            path: path
            name: name
            id: id
            source: source
            prNumber: 0
            branch: branch
            cloneTarget: null
            sha: sha
            url: url
          user: user
          target: target
          workspaceId: workspaceId
        - buildConfig:
            cachedBuild:
              image: image
              user: user
            devcontainer:
              filePath: filePath
          gitProviderConfigId: gitProviderConfigId
          image: image
          envVars:
            key: envVars
          name: name
          state:
            gitStatus:
              behind: 6
              fileStatus:
              - extra: extra
                name: name
                staging: null
                worktree: null
              - extra: extra
                name: name
                staging: null
                worktree: null
              ahead: 0
              branchPublished: true
              currentBranch: currentBranch
            updatedAt: updatedAt
            uptime: 1
          repository:
            owner: owner
            path: path
            name: name
            id: id
            source: source
            prNumber: 0
            branch: branch
            cloneTarget: null
            sha: sha
            url: url
          user: user
          target: target
          workspaceId: workspaceId
        name: name
        id: id
        target: target
      properties:
        id:
          type: string
        name:
          type: string
        projects:
          items:
            $ref: '#/components/schemas/Project'
          type: array
        target:
          type: string
      required:
      - id
      - name
      - projects
      - target
      type: object
    WorkspaceDTO:
      example:
        projects:
        - buildConfig:
            cachedBuild:
              image: image
              user: user
            devcontainer:
              filePath: filePath
          gitProviderConfigId: gitProviderConfigId
          image: image
          envVars:
            key: envVars
          name: name
          state:
            gitStatus:
              behind: 6
              fileStatus:
              - extra: extra
                name: name
                staging: null
                worktree: null
              - extra: extra
                name: name
                staging: null
                worktree: null
              ahead: 0
              branchPublished: true
              currentBranch: currentBranch
            updatedAt: updatedAt
            uptime: 1
          repository:
            owner: owner
            path: path
            name: name
            id: id
            source: source
            prNumber: 0
            branch: branch
            cloneTarget: null
            sha: sha
            url: url
          user: user
          target: target
          workspaceId: workspaceId
        - buildConfig:
            cachedBuild:
              image: image
              user: user
            devcontainer:
              filePath: filePath
          gitProviderConfigId: gitProviderConfigId
          image: image
          envVars:
            key: envVars
          name: name
          state:
            gitStatus:
              behind: 6
              fileStatus:
              - extra: extra
                name: name
                staging: null
                worktree: null
              - extra: extra
                name: name
                staging: null
                worktree: null
              ahead: 0
              branchPublished: true
              currentBranch: currentBranch
            updatedAt: updatedAt
            uptime: 1
          repository:
            owner: owner
            path: path
            name: name
            id: id
            source: source
            prNumber: 0
            branch: branch
            cloneTarget: null
            sha: sha
            url: url
          user: user
          target: target
          workspaceId: workspaceId
        name: name
        id: id
        info:
          projects:
          - providerMetadata: providerMetadata
            isRunning: true
            created: created
            name: name
            workspaceId: workspaceId
          - providerMetadata: providerMetadata
            isRunning: true
            created: created
            name: name
            workspaceId: workspaceId
          providerMetadata: providerMetadata
          name: name
        target: target
      properties:
        id:
          type: string
        info:
          $ref: '#/components/schemas/WorkspaceInfo'
        name:
          type: string
        projects:
          items:
            $ref: '#/components/schemas/Project'
          type: array
        target:
          type: string
      required:
      - id
      - name
      - projects
      - target
      type: object
    WorkspaceInfo:
      example:
        projects:
        - providerMetadata: providerMetadata
          isRunning: true
          created: created
          name: name
          workspaceId: workspaceId
        - providerMetadata: providerMetadata
          isRunning: true
          created: created
          name: name
          workspaceId: workspaceId
        providerMetadata: providerMetadata
        name: name
      properties:
        name:
          type: string
        projects:
          items:
            $ref: '#/components/schemas/ProjectInfo'
          type: array
        providerMetadata:
          type: string
      required:
      - name
      - projects
      type: object
    apikey.ApiKeyType:
      enum:
      - client
      - project
      - workspace
      type: string
      x-enum-varnames:
      - ApiKeyTypeClient
      - ApiKeyTypeProject
      - ApiKeyTypeWorkspace
    build.BuildState:
      enum:
      - pending-run
      - running
      - error
      - success
      - published
      - pending-delete
      - pending-forced-delete
      - deleting
      type: string
      x-enum-varnames:
      - BuildStatePendingRun
      - BuildStateRunning
      - BuildStateError
      - BuildStateSuccess
      - BuildStatePublished
      - BuildStatePendingDelete
      - BuildStatePendingForcedDelete
      - BuildStateDeleting
    provider.ProviderInfo:
      example:
        name: name
        version: version
      properties:
        name:
          type: string
        version:
          type: string
      required:
      - name
      - version
      type: object
    provider.ProviderTargetProperty:
      properties:
        defaultValue:
          description: |-
            DefaultValue is converted into the appropriate type based on the Type
            If the property is a FilePath, the DefaultValue is a path to a directory
          type: string
        description:
          description: Brief description of the property
          type: string
        disabledPredicate:
          description: |-
            A regex string matched with the name of the target to determine if the property should be disabled
            If the regex matches the target name, the property will be disabled
            E.g. "^local$" will disable the property for the local target
          type: string
        inputMasked:
          type: boolean
        options:
          description: Options is only used if the Type is ProviderTargetPropertyTypeOption
          items:
            type: string
          type: array
        suggestions:
          description: Suggestions is an optional list of auto-complete values to
            assist the user while filling the field
          items:
            type: string
          type: array
        type:
          $ref: '#/components/schemas/provider.ProviderTargetPropertyType'
      type: object
    provider.ProviderTargetPropertyType:
      enum:
      - string
      - option
      - boolean
      - int
      - float
      - file-path
      type: string
      x-enum-varnames:
      - ProviderTargetPropertyTypeString
      - ProviderTargetPropertyTypeOption
      - ProviderTargetPropertyTypeBoolean
      - ProviderTargetPropertyTypeInt
      - ProviderTargetPropertyTypeFloat
      - ProviderTargetPropertyTypeFilePath
  securitySchemes:
    Bearer:
      description: '"Type ''Bearer TOKEN'' to correctly set the API Key"'
      in: header
      name: Authorization
      type: apiKey
x-original-swagger-version: "2.0"<|MERGE_RESOLUTION|>--- conflicted
+++ resolved
@@ -1736,11 +1736,8 @@
       example:
         providerId: providerId
         baseApiUrl: baseApiUrl
-<<<<<<< HEAD
+        alias: alias
         signingKey: signingKey
-=======
-        alias: alias
->>>>>>> ea5adb51
         id: id
         signingMethod: null
         token: token
@@ -1752,15 +1749,12 @@
           type: string
         id:
           type: string
-<<<<<<< HEAD
+        providerId:
+          type: string
         signingKey:
           type: string
         signingMethod:
           $ref: '#/components/schemas/SigningMethod'
-=======
-        providerId:
-          type: string
->>>>>>> ea5adb51
         token:
           type: string
         username:
@@ -2329,11 +2323,8 @@
       example:
         providerId: providerId
         baseApiUrl: baseApiUrl
-<<<<<<< HEAD
+        alias: alias
         signingKey: signingKey
-=======
-        alias: alias
->>>>>>> ea5adb51
         id: id
         signingMethod: null
         token: token
@@ -2345,15 +2336,12 @@
           type: string
         id:
           type: string
-<<<<<<< HEAD
+        providerId:
+          type: string
         signingKey:
           type: string
         signingMethod:
           $ref: '#/components/schemas/SigningMethod'
-=======
-        providerId:
-          type: string
->>>>>>> ea5adb51
         token:
           type: string
         username:
