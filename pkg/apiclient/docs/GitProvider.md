# GitProvider

## Properties

Name | Type | Description | Notes
------------ | ------------- | ------------- | -------------
**Alias** | **string** |  | 
**BaseApiUrl** | Pointer to **string** |  | [optional] 
**Id** | **string** |  | 
<<<<<<< HEAD
**SigningKey** | Pointer to **string** |  | [optional] 
**SigningMethod** | Pointer to [**SigningMethod**](SigningMethod.md) |  | [optional] 
=======
**ProviderId** | **string** |  | 
>>>>>>> ea5adb51
**Token** | **string** |  | 
**Username** | **string** |  | 

## Methods

### NewGitProvider

`func NewGitProvider(alias string, id string, providerId string, token string, username string, ) *GitProvider`

NewGitProvider instantiates a new GitProvider object
This constructor will assign default values to properties that have it defined,
and makes sure properties required by API are set, but the set of arguments
will change when the set of required properties is changed

### NewGitProviderWithDefaults

`func NewGitProviderWithDefaults() *GitProvider`

NewGitProviderWithDefaults instantiates a new GitProvider object
This constructor will only assign default values to properties that have it defined,
but it doesn't guarantee that properties required by API are set

### GetAlias

`func (o *GitProvider) GetAlias() string`

GetAlias returns the Alias field if non-nil, zero value otherwise.

### GetAliasOk

`func (o *GitProvider) GetAliasOk() (*string, bool)`

GetAliasOk returns a tuple with the Alias field if it's non-nil, zero value otherwise
and a boolean to check if the value has been set.

### SetAlias

`func (o *GitProvider) SetAlias(v string)`

SetAlias sets Alias field to given value.


### GetBaseApiUrl

`func (o *GitProvider) GetBaseApiUrl() string`

GetBaseApiUrl returns the BaseApiUrl field if non-nil, zero value otherwise.

### GetBaseApiUrlOk

`func (o *GitProvider) GetBaseApiUrlOk() (*string, bool)`

GetBaseApiUrlOk returns a tuple with the BaseApiUrl field if it's non-nil, zero value otherwise
and a boolean to check if the value has been set.

### SetBaseApiUrl

`func (o *GitProvider) SetBaseApiUrl(v string)`

SetBaseApiUrl sets BaseApiUrl field to given value.

### HasBaseApiUrl

`func (o *GitProvider) HasBaseApiUrl() bool`

HasBaseApiUrl returns a boolean if a field has been set.

### GetId

`func (o *GitProvider) GetId() string`

GetId returns the Id field if non-nil, zero value otherwise.

### GetIdOk

`func (o *GitProvider) GetIdOk() (*string, bool)`

GetIdOk returns a tuple with the Id field if it's non-nil, zero value otherwise
and a boolean to check if the value has been set.

### SetId

`func (o *GitProvider) SetId(v string)`

SetId sets Id field to given value.


<<<<<<< HEAD
### GetSigningKey

`func (o *GitProvider) GetSigningKey() string`

GetSigningKey returns the SigningKey field if non-nil, zero value otherwise.

### GetSigningKeyOk

`func (o *GitProvider) GetSigningKeyOk() (*string, bool)`

GetSigningKeyOk returns a tuple with the SigningKey field if it's non-nil, zero value otherwise
and a boolean to check if the value has been set.

### SetSigningKey

`func (o *GitProvider) SetSigningKey(v string)`

SetSigningKey sets SigningKey field to given value.

### HasSigningKey

`func (o *GitProvider) HasSigningKey() bool`

HasSigningKey returns a boolean if a field has been set.

### GetSigningMethod

`func (o *GitProvider) GetSigningMethod() SigningMethod`

GetSigningMethod returns the SigningMethod field if non-nil, zero value otherwise.

### GetSigningMethodOk

`func (o *GitProvider) GetSigningMethodOk() (*SigningMethod, bool)`

GetSigningMethodOk returns a tuple with the SigningMethod field if it's non-nil, zero value otherwise
and a boolean to check if the value has been set.

### SetSigningMethod

`func (o *GitProvider) SetSigningMethod(v SigningMethod)`

SetSigningMethod sets SigningMethod field to given value.

### HasSigningMethod

`func (o *GitProvider) HasSigningMethod() bool`

HasSigningMethod returns a boolean if a field has been set.
=======
### GetProviderId

`func (o *GitProvider) GetProviderId() string`

GetProviderId returns the ProviderId field if non-nil, zero value otherwise.

### GetProviderIdOk

`func (o *GitProvider) GetProviderIdOk() (*string, bool)`

GetProviderIdOk returns a tuple with the ProviderId field if it's non-nil, zero value otherwise
and a boolean to check if the value has been set.

### SetProviderId

`func (o *GitProvider) SetProviderId(v string)`

SetProviderId sets ProviderId field to given value.

>>>>>>> ea5adb51

### GetToken

`func (o *GitProvider) GetToken() string`

GetToken returns the Token field if non-nil, zero value otherwise.

### GetTokenOk

`func (o *GitProvider) GetTokenOk() (*string, bool)`

GetTokenOk returns a tuple with the Token field if it's non-nil, zero value otherwise
and a boolean to check if the value has been set.

### SetToken

`func (o *GitProvider) SetToken(v string)`

SetToken sets Token field to given value.


### GetUsername

`func (o *GitProvider) GetUsername() string`

GetUsername returns the Username field if non-nil, zero value otherwise.

### GetUsernameOk

`func (o *GitProvider) GetUsernameOk() (*string, bool)`

GetUsernameOk returns a tuple with the Username field if it's non-nil, zero value otherwise
and a boolean to check if the value has been set.

### SetUsername

`func (o *GitProvider) SetUsername(v string)`

SetUsername sets Username field to given value.



[[Back to Model list]](../README.md#documentation-for-models) [[Back to API list]](../README.md#documentation-for-api-endpoints) [[Back to README]](../README.md)

<|MERGE_RESOLUTION|>--- conflicted
+++ resolved
@@ -7,12 +7,9 @@
 **Alias** | **string** |  | 
 **BaseApiUrl** | Pointer to **string** |  | [optional] 
 **Id** | **string** |  | 
-<<<<<<< HEAD
+**ProviderId** | **string** |  | 
 **SigningKey** | Pointer to **string** |  | [optional] 
 **SigningMethod** | Pointer to [**SigningMethod**](SigningMethod.md) |  | [optional] 
-=======
-**ProviderId** | **string** |  | 
->>>>>>> ea5adb51
 **Token** | **string** |  | 
 **Username** | **string** |  | 
 
@@ -100,7 +97,26 @@
 SetId sets Id field to given value.
 
 
-<<<<<<< HEAD
+### GetProviderId
+
+`func (o *GitProvider) GetProviderId() string`
+
+GetProviderId returns the ProviderId field if non-nil, zero value otherwise.
+
+### GetProviderIdOk
+
+`func (o *GitProvider) GetProviderIdOk() (*string, bool)`
+
+GetProviderIdOk returns a tuple with the ProviderId field if it's non-nil, zero value otherwise
+and a boolean to check if the value has been set.
+
+### SetProviderId
+
+`func (o *GitProvider) SetProviderId(v string)`
+
+SetProviderId sets ProviderId field to given value.
+
+
 ### GetSigningKey
 
 `func (o *GitProvider) GetSigningKey() string`
@@ -150,27 +166,6 @@
 `func (o *GitProvider) HasSigningMethod() bool`
 
 HasSigningMethod returns a boolean if a field has been set.
-=======
-### GetProviderId
-
-`func (o *GitProvider) GetProviderId() string`
-
-GetProviderId returns the ProviderId field if non-nil, zero value otherwise.
-
-### GetProviderIdOk
-
-`func (o *GitProvider) GetProviderIdOk() (*string, bool)`
-
-GetProviderIdOk returns a tuple with the ProviderId field if it's non-nil, zero value otherwise
-and a boolean to check if the value has been set.
-
-### SetProviderId
-
-`func (o *GitProvider) SetProviderId(v string)`
-
-SetProviderId sets ProviderId field to given value.
-
->>>>>>> ea5adb51
 
 ### GetToken
 
