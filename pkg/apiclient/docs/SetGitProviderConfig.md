# SetGitProviderConfig

## Properties

Name | Type | Description | Notes
------------ | ------------- | ------------- | -------------
**Alias** | Pointer to **string** |  | [optional] 
**BaseApiUrl** | Pointer to **string** |  | [optional] 
<<<<<<< HEAD
**Id** | **string** |  | 
**SigningKey** | Pointer to **string** |  | [optional] 
**SigningMethod** | Pointer to [**SigningMethod**](SigningMethod.md) |  | [optional] 
=======
**Id** | Pointer to **string** |  | [optional] 
**ProviderId** | **string** |  | 
>>>>>>> ea5adb51
**Token** | **string** |  | 
**Username** | Pointer to **string** |  | [optional] 

## Methods

### NewSetGitProviderConfig

`func NewSetGitProviderConfig(providerId string, token string, ) *SetGitProviderConfig`

NewSetGitProviderConfig instantiates a new SetGitProviderConfig object
This constructor will assign default values to properties that have it defined,
and makes sure properties required by API are set, but the set of arguments
will change when the set of required properties is changed

### NewSetGitProviderConfigWithDefaults

`func NewSetGitProviderConfigWithDefaults() *SetGitProviderConfig`

NewSetGitProviderConfigWithDefaults instantiates a new SetGitProviderConfig object
This constructor will only assign default values to properties that have it defined,
but it doesn't guarantee that properties required by API are set

### GetAlias

`func (o *SetGitProviderConfig) GetAlias() string`

GetAlias returns the Alias field if non-nil, zero value otherwise.

### GetAliasOk

`func (o *SetGitProviderConfig) GetAliasOk() (*string, bool)`

GetAliasOk returns a tuple with the Alias field if it's non-nil, zero value otherwise
and a boolean to check if the value has been set.

### SetAlias

`func (o *SetGitProviderConfig) SetAlias(v string)`

SetAlias sets Alias field to given value.

### HasAlias

`func (o *SetGitProviderConfig) HasAlias() bool`

HasAlias returns a boolean if a field has been set.

### GetBaseApiUrl

`func (o *SetGitProviderConfig) GetBaseApiUrl() string`

GetBaseApiUrl returns the BaseApiUrl field if non-nil, zero value otherwise.

### GetBaseApiUrlOk

`func (o *SetGitProviderConfig) GetBaseApiUrlOk() (*string, bool)`

GetBaseApiUrlOk returns a tuple with the BaseApiUrl field if it's non-nil, zero value otherwise
and a boolean to check if the value has been set.

### SetBaseApiUrl

`func (o *SetGitProviderConfig) SetBaseApiUrl(v string)`

SetBaseApiUrl sets BaseApiUrl field to given value.

### HasBaseApiUrl

`func (o *SetGitProviderConfig) HasBaseApiUrl() bool`

HasBaseApiUrl returns a boolean if a field has been set.

### GetId

`func (o *SetGitProviderConfig) GetId() string`

GetId returns the Id field if non-nil, zero value otherwise.

### GetIdOk

`func (o *SetGitProviderConfig) GetIdOk() (*string, bool)`

GetIdOk returns a tuple with the Id field if it's non-nil, zero value otherwise
and a boolean to check if the value has been set.

### SetId

`func (o *SetGitProviderConfig) SetId(v string)`

SetId sets Id field to given value.

### HasId

`func (o *SetGitProviderConfig) HasId() bool`

HasId returns a boolean if a field has been set.

### GetProviderId

`func (o *SetGitProviderConfig) GetProviderId() string`

GetProviderId returns the ProviderId field if non-nil, zero value otherwise.

### GetProviderIdOk

`func (o *SetGitProviderConfig) GetProviderIdOk() (*string, bool)`

GetProviderIdOk returns a tuple with the ProviderId field if it's non-nil, zero value otherwise
and a boolean to check if the value has been set.

### SetProviderId

`func (o *SetGitProviderConfig) SetProviderId(v string)`

SetProviderId sets ProviderId field to given value.


### GetSigningKey

`func (o *SetGitProviderConfig) GetSigningKey() string`

GetSigningKey returns the SigningKey field if non-nil, zero value otherwise.

### GetSigningKeyOk

`func (o *SetGitProviderConfig) GetSigningKeyOk() (*string, bool)`

GetSigningKeyOk returns a tuple with the SigningKey field if it's non-nil, zero value otherwise
and a boolean to check if the value has been set.

### SetSigningKey

`func (o *SetGitProviderConfig) SetSigningKey(v string)`

SetSigningKey sets SigningKey field to given value.

### HasSigningKey

`func (o *SetGitProviderConfig) HasSigningKey() bool`

HasSigningKey returns a boolean if a field has been set.

### GetSigningMethod

`func (o *SetGitProviderConfig) GetSigningMethod() SigningMethod`

GetSigningMethod returns the SigningMethod field if non-nil, zero value otherwise.

### GetSigningMethodOk

`func (o *SetGitProviderConfig) GetSigningMethodOk() (*SigningMethod, bool)`

GetSigningMethodOk returns a tuple with the SigningMethod field if it's non-nil, zero value otherwise
and a boolean to check if the value has been set.

### SetSigningMethod

`func (o *SetGitProviderConfig) SetSigningMethod(v SigningMethod)`

SetSigningMethod sets SigningMethod field to given value.

### HasSigningMethod

`func (o *SetGitProviderConfig) HasSigningMethod() bool`

HasSigningMethod returns a boolean if a field has been set.

### GetToken

`func (o *SetGitProviderConfig) GetToken() string`

GetToken returns the Token field if non-nil, zero value otherwise.

### GetTokenOk

`func (o *SetGitProviderConfig) GetTokenOk() (*string, bool)`

GetTokenOk returns a tuple with the Token field if it's non-nil, zero value otherwise
and a boolean to check if the value has been set.

### SetToken

`func (o *SetGitProviderConfig) SetToken(v string)`

SetToken sets Token field to given value.


### GetUsername

`func (o *SetGitProviderConfig) GetUsername() string`

GetUsername returns the Username field if non-nil, zero value otherwise.

### GetUsernameOk

`func (o *SetGitProviderConfig) GetUsernameOk() (*string, bool)`

GetUsernameOk returns a tuple with the Username field if it's non-nil, zero value otherwise
and a boolean to check if the value has been set.

### SetUsername

`func (o *SetGitProviderConfig) SetUsername(v string)`

SetUsername sets Username field to given value.

### HasUsername

`func (o *SetGitProviderConfig) HasUsername() bool`

HasUsername returns a boolean if a field has been set.


[[Back to Model list]](../README.md#documentation-for-models) [[Back to API list]](../README.md#documentation-for-api-endpoints) [[Back to README]](../README.md)

<|MERGE_RESOLUTION|>--- conflicted
+++ resolved
@@ -6,14 +6,10 @@
 ------------ | ------------- | ------------- | -------------
 **Alias** | Pointer to **string** |  | [optional] 
 **BaseApiUrl** | Pointer to **string** |  | [optional] 
-<<<<<<< HEAD
-**Id** | **string** |  | 
+**Id** | Pointer to **string** |  | [optional] 
+**ProviderId** | **string** |  | 
 **SigningKey** | Pointer to **string** |  | [optional] 
 **SigningMethod** | Pointer to [**SigningMethod**](SigningMethod.md) |  | [optional] 
-=======
-**Id** | Pointer to **string** |  | [optional] 
-**ProviderId** | **string** |  | 
->>>>>>> ea5adb51
 **Token** | **string** |  | 
 **Username** | Pointer to **string** |  | [optional] 
 
