// Copyright 2024 Daytona Platforms Inc.
// SPDX-License-Identifier: Apache-2.0

package gitprovider

import (
	"context"
	"fmt"

	"github.com/daytonaio/daytona/cmd/daytona/config"
	"github.com/daytonaio/daytona/internal/util/apiclient"
	"github.com/daytonaio/daytona/pkg/cmd/format"
	"github.com/daytonaio/daytona/pkg/views"
	gitprovider_view "github.com/daytonaio/daytona/pkg/views/gitprovider"
	"github.com/spf13/cobra"
)

var gitProviderListCmd = &cobra.Command{
	Use:     "list",
	Aliases: []string{"ls"},
	Short:   "Lists your registered Git providers",
	RunE: func(cmd *cobra.Command, args []string) error {
		apiClient, err := apiclient.GetApiClient(nil)
		if err != nil {
			return err
		}

		gitProviders, res, err := apiClient.GitProviderAPI.ListGitProviders(context.Background()).Execute()
		if err != nil {
			return apiclient.HandleErrorResponse(res, err)
		}

		if len(gitProviders) == 0 {
			views.RenderInfoMessage("No git providers registered. Add a new git provider by\npreparing a Personal Access Token and running 'daytona git-providers add'")
			return nil
		}

		views.RenderMainTitle("Registered Git Providers:")

		supportedProviders := config.GetSupportedGitProviders()
		var gitProviderViewList []gitprovider_view.GitProviderView

		for _, gitProvider := range gitProviders {
			for _, supportedProvider := range supportedProviders {
<<<<<<< HEAD
				if gitProvider.Id == supportedProvider.Id {
					signingMethod := ""
					if gitProvider.SigningMethod != nil {
						signingMethod = string(*gitProvider.SigningMethod)
					}

					gitProviderViewList = append(gitProviderViewList,
						gitprovider_view.GitProviderView{
							Id:            gitProvider.Id,
							Name:          supportedProvider.Name,
							Username:      gitProvider.Username,
							SigningMethod: signingMethod,
=======
				if gitProvider.ProviderId == supportedProvider.Id {
					gitProviderViewList = append(gitProviderViewList,
						gitprovider_view.GitProviderView{
							Id:         gitProvider.Id,
							ProviderId: gitProvider.ProviderId,
							Name:       supportedProvider.Name,
							Username:   gitProvider.Username,
							Alias:      gitProvider.Alias,
>>>>>>> ea5adb51
						},
					)
				}
			}
		}

		if format.FormatFlag != "" {
			formattedData := format.NewFormatter(gitProviderViewList)
			formattedData.Print()
			return nil
		}

		for _, gitProviderView := range gitProviderViewList {
			views.RenderListLine(fmt.Sprintf("%s (%s)", gitProviderView.Name, gitProviderView.Alias))
		}
		return nil
	},
}

func init() {
	format.RegisterFormatFlag(gitProviderListCmd)
}<|MERGE_RESOLUTION|>--- conflicted
+++ resolved
@@ -42,8 +42,7 @@
 
 		for _, gitProvider := range gitProviders {
 			for _, supportedProvider := range supportedProviders {
-<<<<<<< HEAD
-				if gitProvider.Id == supportedProvider.Id {
+				if gitProvider.ProviderId == supportedProvider.Id {
 					signingMethod := ""
 					if gitProvider.SigningMethod != nil {
 						signingMethod = string(*gitProvider.SigningMethod)
@@ -52,19 +51,11 @@
 					gitProviderViewList = append(gitProviderViewList,
 						gitprovider_view.GitProviderView{
 							Id:            gitProvider.Id,
+							ProviderId:    gitProvider.ProviderId,
 							Name:          supportedProvider.Name,
 							Username:      gitProvider.Username,
+							Alias:         gitProvider.Alias,
 							SigningMethod: signingMethod,
-=======
-				if gitProvider.ProviderId == supportedProvider.Id {
-					gitProviderViewList = append(gitProviderViewList,
-						gitprovider_view.GitProviderView{
-							Id:         gitProvider.Id,
-							ProviderId: gitProvider.ProviderId,
-							Name:       supportedProvider.Name,
-							Username:   gitProvider.Username,
-							Alias:      gitProvider.Alias,
->>>>>>> ea5adb51
 						},
 					)
 				}
