--- conflicted
+++ resolved
@@ -88,17 +88,10 @@
 		if len(args) > 2 {
 			sshArgs = append(sshArgs, args[2:]...)
 		}
-<<<<<<< HEAD
-// TODO :  check for signing method
-		gpgForward := true
-		err = ide.OpenTerminalSsh(activeProfile, workspace.Id, projectName, gpgForward, sshArgs...)
-		if err != nil {
-			log.Fatal(err)
-		}
-=======
+    gpgForward := true
 
 		return ide.OpenTerminalSsh(activeProfile, workspace.Id, projectName, sshArgs...)
->>>>>>> 44dfd611
+
 	},
 	ValidArgsFunction: func(cmd *cobra.Command, args []string, toComplete string) ([]string, cobra.ShellCompDirective) {
 		if len(args) >= 2 {
