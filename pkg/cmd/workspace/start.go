--- conflicted
+++ resolved
@@ -10,16 +10,11 @@
 	"github.com/daytonaio/daytona/cmd/daytona/config"
 	"github.com/daytonaio/daytona/internal/util"
 	"github.com/daytonaio/daytona/internal/util/apiclient"
-<<<<<<< HEAD
-	"github.com/daytonaio/daytona/pkg/views/workspace/selection"
-	"github.com/leaanthony/spinner"
-=======
 	workspace_util "github.com/daytonaio/daytona/pkg/cmd/workspace/util"
 	"github.com/daytonaio/daytona/pkg/views"
 	ide_views "github.com/daytonaio/daytona/pkg/views/ide"
 	"github.com/daytonaio/daytona/pkg/views/workspace/selection"
-
->>>>>>> 1d152894
+	"github.com/leaanthony/spinner"
 	log "github.com/sirupsen/logrus"
 	"github.com/spf13/cobra"
 )
@@ -33,6 +28,7 @@
 
 var startProjectFlag string
 var allFlag bool
+var codeFlag bool
 
 var StartCmd = &cobra.Command{
 	Use:     "start [WORKSPACE]",
@@ -40,15 +36,11 @@
 	Args:    cobra.RangeArgs(0, 1),
 	GroupID: util.WORKSPACE_GROUP,
 	Run: func(cmd *cobra.Command, args []string) {
-<<<<<<< HEAD
 		s := spinner.New("Processing...")
 		s.Start()
 		defer s.Success()
 
-		var workspaceId string
-=======
 		var workspaceIdOrName string
->>>>>>> 1d152894
 		var message string
 		var activeProfile config.Profile
 		var ideId string
@@ -92,11 +84,11 @@
 			}
 
 			if len(workspaceList) == 0 {
-				s.Error("No workspaces available to stop.")
+				s.Error("No workspaces available to start.")
 				return
 			}
 
-			s.UpdateMessage("Selecting a workspace to stop...")
+			s.UpdateMessage("Selecting a workspace to start...")
 
 			workspace := selection.GetWorkspaceFromPrompt(workspaceList, "Start")
 			if workspace == nil {
@@ -139,52 +131,32 @@
 		}
 
 		if startProjectFlag == "" {
-<<<<<<< HEAD
-			s.UpdateMessage(fmt.Sprintf("Starting workspace '%s'...", workspaceId))
-			res, err := apiClient.WorkspaceAPI.StartWorkspace(ctx, workspaceId).Execute()
-=======
-			message = fmt.Sprintf("Workspace '%s' is starting", workspaceIdOrName)
+			s.UpdateMessage(fmt.Sprintf("Starting workspace '%s'...", workspaceIdOrName))
 			res, err := apiClient.WorkspaceAPI.StartWorkspace(ctx, workspaceIdOrName).Execute()
->>>>>>> 1d152894
-			if err != nil {
-				s.Error(fmt.Sprintf("Failed to start workspace '%s'.", workspaceId))
-				log.Fatal(apiclient.HandleErrorResponse(res, err))
-			}
-<<<<<<< HEAD
-			message = fmt.Sprintf("Workspace '%s' started successfully.", workspaceId)
+			if err != nil {
+				s.Error(fmt.Sprintf("Failed to start workspace '%s'.", workspaceIdOrName))
+				log.Fatal(apiclient.HandleErrorResponse(res, err))
+			}
+			message = fmt.Sprintf("Workspace '%s' started successfully.", workspaceIdOrName)
 			s.UpdateMessage(message)
 		} else {
-			s.UpdateMessage(fmt.Sprintf("Starting project '%s' in workspace '%s'...", startProjectFlag, workspaceId))
-			res, err := apiClient.WorkspaceAPI.StartProject(ctx, workspaceId, startProjectFlag).Execute()
-=======
-
-			views.RenderInfoMessage(message)
-		} else {
-			message = fmt.Sprintf("Project '%s' from workspace '%s' is starting", startProjectFlag, workspaceIdOrName)
+			s.UpdateMessage(fmt.Sprintf("Starting project '%s' in workspace '%s'...", startProjectFlag, workspaceIdOrName))
 			res, err := apiClient.WorkspaceAPI.StartProject(ctx, workspaceIdOrName, startProjectFlag).Execute()
->>>>>>> 1d152894
-			if err != nil {
-				s.Error(fmt.Sprintf("Failed to start project '%s' in workspace '%s'.", startProjectFlag, workspaceId))
-				log.Fatal(apiclient.HandleErrorResponse(res, err))
-			}
-<<<<<<< HEAD
-			message = fmt.Sprintf("Project '%s' in workspace '%s' started successfully.", startProjectFlag, workspaceId)
+			if err != nil {
+				s.Error(fmt.Sprintf("Failed to start project '%s' in workspace '%s'.", startProjectFlag, workspaceIdOrName))
+				log.Fatal(apiclient.HandleErrorResponse(res, err))
+			}
+			message = fmt.Sprintf("Project '%s' in workspace '%s' started successfully.", startProjectFlag, workspaceIdOrName)
 			s.UpdateMessage(message)
 		}
 
-=======
-
-			views.RenderInfoMessage(message)
-
-			if codeFlag {
-				ide_views.RenderIdeOpeningMessage(workspaceIdOrName, startProjectFlag, ideId, ideList)
-				err = openIDE(ideId, activeProfile, workspaceId, startProjectFlag, projectProviderMetadata)
-				if err != nil {
-					log.Fatal(err)
-				}
-			}
-		}
->>>>>>> 1d152894
+		if codeFlag {
+			ide_views.RenderIdeOpeningMessage(workspaceIdOrName, startProjectFlag, ideId, ideList)
+			err = openIDE(ideId, activeProfile, workspaceId, startProjectFlag, projectProviderMetadata)
+			if err != nil {
+				log.Fatal(err)
+			}
+		}
 	},
 	ValidArgsFunction: func(cmd *cobra.Command, args []string, toComplete string) ([]string, cobra.ShellCompDirective) {
 		if len(args) != 0 {
@@ -220,13 +192,13 @@
 
 	for _, workspace := range workspaceList {
 		s.UpdateMessage(fmt.Sprintf("Starting workspace '%s'...", workspace.Name))
-		s.Success(fmt.Sprintf("Workspace '%s' started successfully", workspace.Name))
 		s.Start()
 		res, err := apiClient.WorkspaceAPI.StartWorkspace(ctx, workspace.Id).Execute()
 		if err != nil {
 			log.Errorf("Failed to start workspace %s: %v", workspace.Name, apiclient.HandleErrorResponse(res, err))
 			continue
 		}
+		s.Success(fmt.Sprintf("Workspace '%s' started successfully", workspace.Name))
 	}
 	return nil
 }
