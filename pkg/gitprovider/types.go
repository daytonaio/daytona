// Copyright 2024 Daytona Platforms Inc.
// SPDX-License-Identifier: Apache-2.0

package gitprovider

type SigningMethod string // @name SigningMethod

const (
	SigningMethodSSH SigningMethod = "ssh"
	SigningMethodGPG SigningMethod = "gpg"
)

type GitProviderConfig struct {
<<<<<<< HEAD
	Id            string         `json:"id" validate:"required"`
	Username      string         `json:"username" validate:"required"`
	BaseApiUrl    *string        `json:"baseApiUrl,omitempty" validate:"optional"`
	Token         string         `json:"token" validate:"required"`
	SigningKey    *string        `json:"signingKey,omitempty" validate:"optional"`
	SigningMethod *SigningMethod `json:"signingMethod,omitempty" validate:"optional"`
=======
	Id         string  `json:"id" validate:"required"`
	ProviderId string  `json:"providerId" validate:"required"`
	Username   string  `json:"username" validate:"required"`
	BaseApiUrl *string `json:"baseApiUrl,omitempty" validate:"optional"`
	Token      string  `json:"token" validate:"required"`
	Alias      string  `json:"alias" validate:"required"`
>>>>>>> ea5adb51
} // @name GitProvider

type GitUser struct {
	Id       string `json:"id" validate:"required"`
	Username string `json:"username" validate:"required"`
	Name     string `json:"name" validate:"required"`
	Email    string `json:"email" validate:"required"`
} // @name GitUser

type CloneTarget string // @name CloneTarget

const (
	CloneTargetBranch CloneTarget = "branch"
	CloneTargetCommit CloneTarget = "commit"
)

type GitRepository struct {
	Id       string      `json:"id" validate:"required"`
	Url      string      `json:"url" validate:"required"`
	Name     string      `json:"name" validate:"required"`
	Branch   string      `json:"branch" validate:"required"`
	Sha      string      `json:"sha" validate:"required"`
	Owner    string      `json:"owner" validate:"required"`
	PrNumber *uint32     `json:"prNumber,omitempty" validate:"optional"`
	Source   string      `json:"source" validate:"required"`
	Path     *string     `json:"path,omitempty" validate:"optional"`
	Target   CloneTarget `json:"cloneTarget,omitempty" validate:"optional"`
} // @name GitRepository

type GitNamespace struct {
	Id   string `json:"id" validate:"required"`
	Name string `json:"name" validate:"required"`
} // @name GitNamespace

type GitBranch struct {
	Name string `json:"name" validate:"required"`
	Sha  string `json:"sha" validate:"required"`
} // @name GitBranch

type GitPullRequest struct {
	Name            string `json:"name" validate:"required"`
	Branch          string `json:"branch" validate:"required"`
	Sha             string `json:"sha" validate:"required"`
	SourceRepoId    string `json:"sourceRepoId" validate:"required"`
	SourceRepoUrl   string `json:"sourceRepoUrl" validate:"required"`
	SourceRepoOwner string `json:"sourceRepoOwner" validate:"required"`
	SourceRepoName  string `json:"sourceRepoName" validate:"required"`
} // @name GitPullRequest

type GitEventData struct {
	Url           string   `json:"url" validate:"required"`
	Branch        string   `json:"branch" validate:"required"`
	Sha           string   `json:"sha" validate:"required"`
	Owner         string   `json:"user" validate:"required"`
	AffectedFiles []string `json:"affectedFiles" validate:"required"`
} //	@name	GitEventData<|MERGE_RESOLUTION|>--- conflicted
+++ resolved
@@ -11,21 +11,14 @@
 )
 
 type GitProviderConfig struct {
-<<<<<<< HEAD
 	Id            string         `json:"id" validate:"required"`
+	ProviderId    string         `json:"providerId" validate:"required"`
 	Username      string         `json:"username" validate:"required"`
 	BaseApiUrl    *string        `json:"baseApiUrl,omitempty" validate:"optional"`
 	Token         string         `json:"token" validate:"required"`
+	Alias         string         `json:"alias" validate:"required"`
 	SigningKey    *string        `json:"signingKey,omitempty" validate:"optional"`
 	SigningMethod *SigningMethod `json:"signingMethod,omitempty" validate:"optional"`
-=======
-	Id         string  `json:"id" validate:"required"`
-	ProviderId string  `json:"providerId" validate:"required"`
-	Username   string  `json:"username" validate:"required"`
-	BaseApiUrl *string `json:"baseApiUrl,omitempty" validate:"optional"`
-	Token      string  `json:"token" validate:"required"`
-	Alias      string  `json:"alias" validate:"required"`
->>>>>>> ea5adb51
 } // @name GitProvider
 
 type GitUser struct {
