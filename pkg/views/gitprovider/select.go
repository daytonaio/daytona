--- conflicted
+++ resolved
@@ -7,11 +7,8 @@
 	"context"
 	"errors"
 	"fmt"
-<<<<<<< HEAD
 	"log"
 	"regexp"
-=======
->>>>>>> 8739a53a
 	"slices"
 
 	"github.com/charmbracelet/huh"
@@ -162,7 +159,7 @@
 		return err
 	}
 
-<<<<<<< HEAD
+
 	if selectedSigningMethod != "none" {
 		gitProviderAddView.SigningMethod = (*apiclient.SigningMethod)(&selectedSigningMethod)
 		gitProviderAddView.SigningKey = &signingKey
@@ -173,8 +170,7 @@
 	if !sshKeyPattern.MatchString(key) {
 		return errors.New("invalid SSH key: must start with valid SSH key type (e.g., ssh-rsa, ssh-ed25519)")
 	}
-=======
->>>>>>> 8739a53a
+
 	return nil
 }
 
