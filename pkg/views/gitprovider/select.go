--- conflicted
+++ resolved
@@ -18,19 +18,6 @@
 	"github.com/daytonaio/daytona/pkg/views"
 )
 
-<<<<<<< HEAD
-type GitProviderView struct {
-	Id            string
-	Name          string
-	Username      string
-	BaseApiUrl    string
-	Token         string
-	SigningMethod string
-	SigningKey    string
-}
-
-=======
->>>>>>> ea5adb51
 var commonGitProviderIds = []string{"github", "gitlab", "bitbucket"}
 
 func GitProviderSelectionView(ctx context.Context, gitProviderAddView *apiclient.SetGitProviderConfig, apiClient *apiclient.APIClient) {
@@ -117,12 +104,18 @@
 					}
 					return nil
 				}),
-<<<<<<< HEAD
-		).WithHeight(5).WithHide(isDeleting),
+		).WithHeight(5),
+		huh.NewGroup(
+			huh.NewInput().
+				Title("Alias").
+				Description("Will default to username if left empty").
+				Value(gitProviderAddView.Alias),
+		).WithHeight(6),
+
 		huh.NewGroup(huh.NewSelect[string]().
 			Title("Commit Signing Method").
 			DescriptionFunc(func() string {
-				return getGitProviderSigningHelpMessage(gitProviderAddView.Id)
+				return getGitProviderSigningHelpMessage(*gitProviderAddView.Id)
 			}, nil).
 			Options(
 				huh.Option[string]{Key: "None", Value: "none"},
@@ -131,7 +124,7 @@
 			).
 			Value(&selectedSigningMethod).WithHeight(6),
 		).WithHeight(8).WithHideFunc(func() bool {
-			return isDeleting || commitSigningNotSupported(gitProviderAddView.Id)
+			return commitSigningNotSupported(*gitProviderAddView.Id)
 		}),
 		huh.NewGroup(
 			huh.NewInput().
@@ -153,17 +146,8 @@
 					return nil
 				}),
 		).WithHeight(5).WithHideFunc(func() bool {
-			return selectedSigningMethod == "none" || isDeleting
-		}),
-=======
-		).WithHeight(5),
-		huh.NewGroup(
-			huh.NewInput().
-				Title("Alias").
-				Description("Will default to username if left empty").
-				Value(gitProviderAddView.Alias),
-		).WithHeight(6),
->>>>>>> ea5adb51
+			return selectedSigningMethod == "none"
+		}),
 	).WithTheme(views.GetCustomTheme())
 
 	views.RenderInfoMessage(getGitProviderHelpMessage(gitProviderAddView.ProviderId))
@@ -172,6 +156,17 @@
 		log.Fatal(err)
 	}
 
+	if selectedSigningMethod != "none" {
+		gitProviderAddView.SigningMethod = (*apiclient.SigningMethod)(&selectedSigningMethod)
+		gitProviderAddView.SigningKey = &signingKey
+	}
+}
+func isValidSSHKey(key string) error {
+	sshKeyPattern := regexp.MustCompile(`^(ssh-(rsa|ed25519|dss|ecdsa-sha2-nistp(256|384|521)))\s+[A-Za-z0-9+/=]+(\s+.+)?$`)
+	if !sshKeyPattern.MatchString(key) {
+		return errors.New("invalid SSH key: must start with valid SSH key type (e.g., ssh-rsa, ssh-ed25519)")
+	}
+	return nil
 }
 
 func GitProviderDeleteView(gitProviderAddView *apiclient.SetGitProviderConfig, userGitProviders []apiclient.GitProvider, apiClient *apiclient.APIClient, ctx context.Context) {
@@ -193,21 +188,6 @@
 		log.Fatal(err)
 	}
 
-<<<<<<< HEAD
-	if selectedSigningMethod != "none" {
-		gitProviderAddView.SigningMethod = (*apiclient.SigningMethod)(&selectedSigningMethod)
-		gitProviderAddView.SigningKey = &signingKey
-	}
-}
-
-func isValidSSHKey(key string) error {
-	sshKeyPattern := regexp.MustCompile(`^(ssh-(rsa|ed25519|dss|ecdsa-sha2-nistp(256|384|521)))\s+[A-Za-z0-9+/=]+(\s+.+)?$`)
-	if !sshKeyPattern.MatchString(key) {
-		return errors.New("invalid SSH key: must start with valid SSH key type (e.g., ssh-rsa, ssh-ed25519)")
-	}
-	return nil
-=======
->>>>>>> ea5adb51
 }
 
 func providerRequiresUsername(gitProviderId string) bool {
